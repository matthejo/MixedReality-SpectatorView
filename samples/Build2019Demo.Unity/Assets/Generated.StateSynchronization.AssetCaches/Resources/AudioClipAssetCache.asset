--- conflicted
+++ resolved
@@ -14,85 +14,6 @@
   m_EditorClassIdentifier: 
   assets:
   - AssetId:
-<<<<<<< HEAD
-      m_storage: e4fe4942-ec22-42ac-bab1-a37bf1fd8663
-    Asset: {fileID: 8300000, guid: 3448d870fb0a1b24ab44f20f2e1f982d, type: 3}
-  - AssetId:
-      m_storage: 3c4bbd49-3ba9-4f6b-b3f1-24871c955682
-    Asset: {fileID: 8300000, guid: 7c430ff14341f8a40b9f26b20cbcf2dc, type: 3}
-  - AssetId:
-      m_storage: b0776eb1-9700-48c7-97d0-46840b0b0445
-    Asset: {fileID: 8300000, guid: 291bf9326e517b0489c2ee53d0a6a63f, type: 3}
-  - AssetId:
-      m_storage: 46ec05a5-14f7-40c8-87ae-80817d5b9d44
-    Asset: {fileID: 8300000, guid: 45a90682f74bb0c41b65994c63b74e60, type: 3}
-  - AssetId:
-      m_storage: 739adc79-49b4-433b-8c6b-b2450376c72b
-    Asset: {fileID: 8300000, guid: 72d90092d0f1a734eb1cfcf71b8fa2e4, type: 3}
-  - AssetId:
-      m_storage: 202993b1-b911-4dd3-b564-33bedb6f2935
-    Asset: {fileID: 8300000, guid: 23a78d131feb8774ebe5dd1ea221933e, type: 3}
-  - AssetId:
-      m_storage: 89317a68-3ca5-4699-942e-29e8c7609e4e
-    Asset: {fileID: 8300000, guid: 848c1453f7177fb46a18dff735a5fdc4, type: 3}
-  - AssetId:
-      m_storage: 4280fa7d-7030-4f10-beb1-f4779fa15c70
-    Asset: {fileID: 8300000, guid: 32c013149113ba24cb267e1e3f6725c7, type: 3}
-  - AssetId:
-      m_storage: 6e0cbf88-3be2-4438-9b49-0d5962567784
-    Asset: {fileID: 8300000, guid: ee0cdf449e9bc854f919aa6826ce6ab8, type: 3}
-  - AssetId:
-      m_storage: a45060b9-fdfb-4a5e-bd71-b8c460405412
-    Asset: {fileID: 8300000, guid: 2193e9060a088b24f97f48d1e1a4a862, type: 3}
-  - AssetId:
-      m_storage: 308a962b-ab11-4665-8b8e-304bd6d3cc3d
-    Asset: {fileID: 8300000, guid: 34c7d0366474b494a8d3bedb6f797008, type: 3}
-  - AssetId:
-      m_storage: dd958207-1805-4153-bfe3-ce45b777f0d1
-    Asset: {fileID: 8300000, guid: ec33d8a6027c1574390812966f8aef94, type: 3}
-  - AssetId:
-      m_storage: b4b860f8-9da9-46ed-9cbe-8a6733c5c912
-    Asset: {fileID: 8300000, guid: 170429180f309a940b54c1001e94e54c, type: 3}
-  - AssetId:
-      m_storage: 25db386a-334c-4f40-940b-24b391f26b26
-    Asset: {fileID: 8300000, guid: 06f9d598e90313646bbff63530142344, type: 3}
-  - AssetId:
-      m_storage: a8b74a31-296f-4287-a92f-efc98b4dcc8e
-    Asset: {fileID: 8300000, guid: 8ae8d019d0540b44e80d623f6ca47d64, type: 3}
-  - AssetId:
-      m_storage: 9a42f357-cd2b-45ee-a3c0-5714bf7adf12
-    Asset: {fileID: 8300000, guid: 6c0efce9e4f4243449555af66e975f27, type: 3}
-  - AssetId:
-      m_storage: 9722487d-09ec-48ae-a1e6-73feebeb519d
-    Asset: {fileID: 8300000, guid: bdc1f15a0c976854780adcd7e56cfb3e, type: 3}
-  - AssetId:
-      m_storage: aadd8c33-696b-4af7-bbd5-9b58a3616ad5
-    Asset: {fileID: 8300000, guid: 0632575a55cf09349a999a10968f6395, type: 3}
-  - AssetId:
-      m_storage: 76631643-68ae-4fe8-8a85-2d5e12451196
-    Asset: {fileID: 8300000, guid: 9d90886bb6646244e852a0acb1de3a3b, type: 3}
-  - AssetId:
-      m_storage: 09a04fa3-ffd6-4567-94a3-01577ddc81eb
-    Asset: {fileID: 8300000, guid: e35ddb0c8710c2949a37a6975f6847db, type: 3}
-  - AssetId:
-      m_storage: 977dff8f-450c-4895-8faa-6540572c35cc
-    Asset: {fileID: 8300000, guid: 40ae713ddf420714bbc1a3b5c3f2eac1, type: 3}
-  - AssetId:
-      m_storage: 3701b585-44c6-41c8-bb30-a2f0154f0747
-    Asset: {fileID: 8300000, guid: ac992f1ec8cfba145b10655b334ec711, type: 3}
-  - AssetId:
-      m_storage: 0fc2fe1a-52cb-467e-b54b-6ee32d5b85fe
-    Asset: {fileID: 8300000, guid: 269b9f0fa8c930b4ea7ae2bf7b250820, type: 3}
-  - AssetId:
-      m_storage: 9d0efc31-c745-4445-b8b1-9d78031d8f08
-    Asset: {fileID: 8300000, guid: 2671478fe0115a94e8f2fdc0799fac23, type: 3}
-  - AssetId:
-      m_storage: d58c6b33-126d-4e13-8b87-48011f8f89d8
-    Asset: {fileID: 8300000, guid: 5e03cdafc88015c47af4cad5d65de327, type: 3}
-  - AssetId:
-      m_storage: a569b1e2-561c-4aff-9393-5d4f916c0707
-    Asset: {fileID: 8300000, guid: 765efbcf7ca1773488edcc8ab6ba4923, type: 3}
-=======
       guid:
         m_storage: 0632575a-55cf-0934-9a99-9a10968f6395
       fileIdentifier: 8300000
@@ -221,5 +142,4 @@
       guid:
         m_storage: ee0cdf44-9e9b-c854-f919-aa6826ce6ab8
       fileIdentifier: 8300000
-    Asset: {fileID: 8300000, guid: ee0cdf449e9bc854f919aa6826ce6ab8, type: 3}
->>>>>>> db7621b7
+    Asset: {fileID: 8300000, guid: ee0cdf449e9bc854f919aa6826ce6ab8, type: 3}