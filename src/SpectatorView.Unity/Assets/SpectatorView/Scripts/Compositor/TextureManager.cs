﻿// Copyright (c) Microsoft Corporation. All rights reserved.
// Licensed under the MIT License. See LICENSE in the project root for license information.
#define OUTPUT_YUV

using UnityEngine;
using System.Collections;
using System.Runtime.InteropServices;
using System;
using UnityEngine.Rendering;

namespace Microsoft.MixedReality.SpectatorView
{
    /// <summary>
    /// Manages the textures used for compositing holograms with video, and controls
    /// the actual composition of textures together.
    /// </summary>
    public class TextureManager : MonoBehaviour
    {
#if UNITY_EDITOR
        public CompositionManager Compositor { get; set; }

        /// <summary>
        /// Gets or sets whether or not the quadrant video recording is required.
        /// The quadrant frame will not be rendered when this is not set and when
        /// the video recording mode does not require it.
        /// </summary>
        public bool IsQuadrantVideoFrameNeededForPreviewing { get; set; }

        /// <summary>
        /// The color image texture coming from the camera, converted to RGB. The Unity camera is "cleared" to this texture
        /// </summary>
        public RenderTexture colorRGBTexture { get; private set; }

        /// <summary>
        /// The final step of rendering holograms (on top of color texture)
        /// </summary>
        public RenderTexture renderTexture { get; private set; }

        /// <summary>
        /// The final composite texture (hologram opacity reduced based on alpha setting)
        /// </summary>
        public RenderTexture compositeTexture { get; private set; }

        /// <summary>
        /// An RGBA texture where all 4 channels contain the hologram alpha value
        /// </summary>
        public RenderTexture alphaTexture { get; private set; }

        /// <summary>
        /// The texture containing the raw video, alpha mask, hologram, and composite textures.
        /// </summary>
        public RenderTexture quadViewOutputTexture { get; private set; }

        /// <summary>
        /// The raw color image data coming from the capture card
        /// </summary>
        private Texture2D colorTexture = null;

        /// <summary>
        /// An override texture for testing calibration
        /// </summary>
        private Texture2D overrideColorTexture = null;

        /// <summary>
        /// An override texture that will be used instead of the composited texture for recording. This texture will also be provided to the capture card output.
        /// </summary>
        private Texture overrideOutputTexture = null;

        /// <summary>
        /// The final composite texture converted to NV12 format for use in creating video file
        /// </summary>
        private RenderTexture videoOutputTexture = null;

        /// <summary>
        /// The final composite texture converted into the format expected by output on the capture card (YUV or BGRA)
        /// </summary>
        private RenderTexture displayOutputTexture = null;

        /// <summary>
        /// Gets whether or not holograms should be rendered on a black background for video recording (which allows for post-processing in quadrant mode)
        /// or against the video background (which allows for correct alpha blending for partially-transparent holograms).
        /// </summary>
        private bool IsVideoRecordingQuadrantMode => Compositor != null && Compositor.VideoRecordingLayout == VideoRecordingFrameLayout.Quad;

        private bool ShouldProduceQuadrantVideoFrame => IsQuadrantVideoFrameNeededForPreviewing || IsVideoRecordingQuadrantMode;

        public RenderTexture[] supersampleBuffers;

        public event Action TextureRenderCompleted;

        private Material ignoreAlphaMat;
        private Material BGRToRGBMat;
        private Material RGBToBGRMat;
        private Material YUVToRGBMat;
        private Material RGBToYUVMat;
        private Material NV12VideoMat;
        private Material BGRVideoMat;
        private Material holoAlphaMat;
        private Material quadViewMat;
        private Material alphaBlendMat;
        private Material textureClearMat;
        private Material extractAlphaMat;
        private Material downsampleMat;
        private Material[] downsampleMats;

        private Camera spectatorViewCamera;

        private int frameWidth;
        private int frameHeight;
        private bool outputYUV;
        private bool hardwareEncodeVideo;
        private IntPtr renderEvent;

        public Material IgnoreAlphaMaterial => ignoreAlphaMat;

        private Texture2D CurrentColorTexture
        {
            get
            {
                if (overrideColorTexture != null)
                {
                    return overrideColorTexture;
                }
                else
                {
                    return colorTexture;
                }
            }
        }

        private Material CurrentColorMaterial
        {
            get
            {
                if (overrideColorTexture == null && outputYUV)
                {
                    return YUVToRGBMat;
                }
                else
                {
                    return BGRToRGBMat;
                }
            }
        }

        /// <summary>
        /// Loads a material from Unity resources with the given name.
        /// </summary>
        /// <param name="materialName">The name of the material to load.</param>
        /// <returns>The material loaded from resources.</returns>
        private static Material LoadMaterial(string materialName)
        {
            Material material = new Material(Resources.Load<Material>("Materials/" + materialName));
            if (material == null)
            {
                Debug.LogError(materialName + " could not be found");
            }
            return material;
        }

        /// <summary>
        /// Sets a texture to use as a replacement for the video background texture.
        /// </summary>
        /// <param name="texture">A texture that overrides the video texture, or null to resume using the
        /// incoming video texture from the capture card.</param>
        public void SetOverrideColorTexture(Texture2D texture)
        {
            overrideColorTexture = texture;
            SetShaderValues();
        }

        /// <summary>
        /// Sets a texture that will output to recordings and the capture card output.
        /// </summary>
        /// <param name="texture">A texture that overrides the output recording/capture card texture, or null to resume outputting the
        /// composited texture to recordings and the capture card.</param>
        public void SetOverrideOutputTexture(Texture texture)
        {
            overrideOutputTexture = texture;
        }

        private void Start()
        {
            frameWidth = UnityCompositorInterface.GetFrameWidth();
            frameHeight = UnityCompositorInterface.GetFrameHeight();
            outputYUV = UnityCompositorInterface.OutputYUV();
            renderEvent = UnityCompositorInterface.GetRenderEventFunc();
            hardwareEncodeVideo = UnityCompositorInterface.HardwareEncodeVideo();

            downsampleMat = LoadMaterial("Downsample");
            YUVToRGBMat = LoadMaterial("YUVToRGB");
            RGBToYUVMat = LoadMaterial("RGBToYUV");
            BGRToRGBMat = LoadMaterial("BGRToRGB");
            RGBToBGRMat = LoadMaterial("BGRToRGB");
            NV12VideoMat = LoadMaterial("RGBToNV12");
            BGRVideoMat = LoadMaterial("BGRToRGB");
            holoAlphaMat = LoadMaterial("HoloAlpha");
            extractAlphaMat = LoadMaterial("ExtractAlpha");
            ignoreAlphaMat = LoadMaterial("IgnoreAlpha");
            quadViewMat = LoadMaterial("QuadView");
            alphaBlendMat = LoadMaterial("AlphaBlend");
            textureClearMat = LoadMaterial("TextureClear");

            SetHologramShaderAlpha(Compositor.DefaultAlpha);

            CreateColorTexture();
            CreateOutputTextures();

            SetupCameraAndRenderTextures();

            SetShaderValues();

            SetOutputTextures();
        }

        private void Update()
        {
            // this updates after we start running or when the video source changes, so we need to check every frame
            bool newOutputYUV = UnityCompositorInterface.OutputYUV();
            if (outputYUV != newOutputYUV)
            {
                outputYUV = newOutputYUV;
            }
        }

        private void SetupCameraAndRenderTextures()
        {
            if (spectatorViewCamera != null)
            {
                Debug.LogError("Can only have a single SV camera");
            }

            spectatorViewCamera = GetComponent<Camera>();
            if (spectatorViewCamera == null)
            {
                renderTexture = null;
                return;
            }
            spectatorViewCamera.enabled = true;
            spectatorViewCamera.clearFlags = CameraClearFlags.Depth;
            spectatorViewCamera.nearClipPlane = 0.01f;
            spectatorViewCamera.backgroundColor = new Color(0, 0, 0, 0);

            supersampleBuffers = new RenderTexture[Compositor.SuperSampleLevel];
            downsampleMats = new Material[supersampleBuffers.Length];

            renderTexture = new RenderTexture(frameWidth << supersampleBuffers.Length, frameHeight << supersampleBuffers.Length, (int)Compositor.TextureDepth);
            renderTexture.antiAliasing = (int)Compositor.AntiAliasing;
            renderTexture.filterMode = Compositor.Filter;

            spectatorViewCamera.targetTexture = renderTexture;

            colorRGBTexture = new RenderTexture(frameWidth, frameHeight, (int)Compositor.TextureDepth);
            alphaTexture = new RenderTexture(frameWidth, frameHeight, (int)Compositor.TextureDepth);
            compositeTexture = new RenderTexture(frameWidth, frameHeight, (int)Compositor.TextureDepth);

            if (supersampleBuffers.Length > 0)
            {
                RenderTexture sourceTexture = renderTexture;

                for (int i = supersampleBuffers.Length - 1; i >= 0; i--)
                {
                    supersampleBuffers[i] = new RenderTexture(frameWidth << i, frameHeight << i, (int)Compositor.TextureDepth);
                    supersampleBuffers[i] = new RenderTexture(frameWidth << i, frameHeight << i, (int)Compositor.TextureDepth);
                    supersampleBuffers[i].filterMode = FilterMode.Bilinear;

                    downsampleMats[i] = new Material(downsampleMat);
                    downsampleMats[i].mainTexture = sourceTexture;
                    // offset is half the source pixel size
                    downsampleMats[i].SetFloat("HeightOffset", 1f / sourceTexture.height / 2);
                    downsampleMats[i].SetFloat("WidthOffset", 1f / sourceTexture.width / 2);

                    sourceTexture = supersampleBuffers[i];
                }

                renderTexture = supersampleBuffers[0];
            }
        }

        private void OnPreRender()
        {
            Graphics.Blit(CurrentColorTexture, colorRGBTexture, CurrentColorMaterial);

            if (IsVideoRecordingQuadrantMode)
            {
                // Clear the camera's background by blitting using a shader that simply
                // clears the target texture without reading from the source texture.
                // This is applicable for video recording in quadrant mode or for
                // showing a preview of the quadrant mode on screen.
                Graphics.Blit(null, spectatorViewCamera.targetTexture, textureClearMat);
            }
            else
            {
                // Set the input video source as the background for the camera
                // so that holograms are alpha-blended onto the correct texture
                Graphics.Blit(colorRGBTexture, spectatorViewCamera.targetTexture);
            }
        }

        private void OnPostRender()
        {
            displayOutputTexture.DiscardContents();

            RenderTexture sourceTexture = spectatorViewCamera.targetTexture;

            if (supersampleBuffers.Length > 0)
            {
                for (int i = supersampleBuffers.Length - 1; i >= 0; i--)
                {
                    Graphics.Blit(sourceTexture, supersampleBuffers[i], downsampleMats[i]);

                    sourceTexture = supersampleBuffers[i];
                }
            }

            // force set this every frame as it sometimes get unset somehow when alt-tabbing
            renderTexture = sourceTexture;

<<<<<<< HEAD
            // composite hologram onto video
            BlitCompositeTexture(renderTexture, colorRGBTexture, compositeTexture);
=======
            if (IsVideoRecordingQuadrantMode)
            {
                // Composite hologram onto video for recording quadrant mode video, or for previewing
                // that quadrant-mode video on screen.
                BlitCompositeTexture(renderTexture, colorRGBTexture, compositeTexture);
            }
            else
            {
                // Render the real-world video back onto the composited frame to reduce the opacity
                // of the hologram by the appropriate amount.
                holoAlphaMat.SetTexture("_FrontTex", renderTexture);
                Graphics.Blit(sourceTexture, compositeTexture, holoAlphaMat);
            }
>>>>>>> 1cb6b924

            // If an output texture override has been specified, use it instead of the composited texture
            Texture outputTexture = (overrideOutputTexture == null) ? compositeTexture : overrideOutputTexture;

            Graphics.Blit(outputTexture, displayOutputTexture, outputYUV ? RGBToYUVMat : RGBToBGRMat);

            Graphics.Blit(renderTexture, alphaTexture, extractAlphaMat);

<<<<<<< HEAD
            BlitQuadView(renderTexture, alphaTexture, colorRGBTexture, outputTexture, quadViewOutputTexture);
=======
            if (ShouldProduceQuadrantVideoFrame)
            {
                CreateQuadrantTexture();
                BlitQuadView(renderTexture, alphaTexture, colorRGBTexture, compositeTexture, quadViewOutputTexture);
            }
>>>>>>> 1cb6b924

            // Video texture.
            if (UnityCompositorInterface.IsRecording())
            {
                videoOutputTexture.DiscardContents();

                Texture videoSourceTexture;
                if (IsVideoRecordingQuadrantMode)
                {
                    videoSourceTexture = quadViewOutputTexture;
                }
                else
                {
                    videoSourceTexture = outputTexture;
                }

                // convert composite to the format expected by our video encoder (NV12 or BGR)
                Graphics.Blit(videoSourceTexture, videoOutputTexture, hardwareEncodeVideo ? NV12VideoMat : BGRVideoMat);
            }

            TextureRenderCompleted?.Invoke();

            // push the texture to the compositor plugin and pull the next real world camera texture

            // Issue a plugin event with arbitrary integer identifier.
            // The plugin can distinguish between different
            // things it needs to do based on this ID.
            // For our simple plugin, it does not matter which ID we pass here.
            GL.IssuePluginEvent(renderEvent, 1);
        }

        private void BlitCompositeTexture(Texture hologramTex, Texture videoFeedTex, RenderTexture compositeTex)
        {
            alphaBlendMat.SetTexture("_BackTex", videoFeedTex);
            Graphics.Blit(hologramTex, compositeTex, alphaBlendMat);
        }

        private void BlitQuadView(
            Texture hologramTex,
            Texture hologramAlphaTex,
            Texture srcVideoTex,
            Texture compositeTex,
            RenderTexture outputTex)
        {
            quadViewMat.SetTexture("_HologramTex", hologramTex);
            quadViewMat.SetTexture("_HologramAlphaTex", hologramAlphaTex);
            quadViewMat.SetTexture("_CompositeTex", compositeTex);

            Graphics.Blit(srcVideoTex, outputTex, quadViewMat);
        }

        private void SetShaderValues()
        {
            holoAlphaMat.SetTexture("_BackTex", colorRGBTexture);

            BGRToRGBMat.SetInt("_YFlip", overrideColorTexture == null ? 1 : 0);
            BGRToRGBMat.SetFloat("_AlphaScale", 0);

            YUVToRGBMat.SetFloat("_AlphaScale", 0);
            YUVToRGBMat.SetFloat("_Width", frameWidth);
            YUVToRGBMat.SetFloat("_Height", frameHeight);

            RGBToYUVMat.SetFloat("_Width", frameWidth);
            RGBToYUVMat.SetFloat("_Height", frameHeight);

            BGRVideoMat.SetFloat("_YFlip", 0);
        }

        /// <summary>
        /// Sets the alpha value used for compositing holograms.
        /// </summary>
        /// <param name="alpha">The new alpha value for compositing.</param>
        public void SetHologramShaderAlpha(float alpha)
        {
            UnityCompositorInterface.SetAlpha(alpha);
            alphaBlendMat.SetFloat("_Alpha", alpha);
            holoAlphaMat.SetFloat("_Alpha", alpha);
        }

        public void InitializeVideoRecordingTextures()
        {
            var videoRecordingFrameWidth = Compositor.VideoRecordingFrameWidth;
            var videoRecordingFrameHeight = Compositor.VideoRecordingFrameHeight;

            NV12VideoMat.SetFloat("_Width", videoRecordingFrameWidth);
            NV12VideoMat.SetFloat("_Height", videoRecordingFrameHeight);

            // The output texture should always specify Linear read/write so that color space conversions are not performed when recording
            // the video when using Linear rendering in Unity.
            videoOutputTexture = new RenderTexture(videoRecordingFrameWidth, videoRecordingFrameHeight, 0, RenderTextureFormat.ARGB32, RenderTextureReadWrite.Linear);
            videoOutputTexture.filterMode = FilterMode.Point;
            videoOutputTexture.anisoLevel = 0;
            videoOutputTexture.antiAliasing = 1;
            videoOutputTexture.depth = 0;
            videoOutputTexture.useMipMap = false;

            // hack, this forces the nativetexturepointer to be assigned inside the engine
            videoOutputTexture.colorBuffer.ToString();

            UnityCompositorInterface.SetVideoRenderTexture(videoOutputTexture.GetNativeTexturePtr());
        }

        #region UnityExternalTextures
        /// <summary>
        /// Create External texture resources and poll for latest Color frame.
        /// </summary>
        private void CreateColorTexture()
        {
            if (colorTexture == null)
            {
                IntPtr colorSRV;
                if (UnityCompositorInterface.CreateUnityColorTexture(out colorSRV))
                {
                    colorTexture = Texture2D.CreateExternalTexture(frameWidth, frameHeight, TextureFormat.ARGB32, false, false, colorSRV);
                    colorTexture.filterMode = FilterMode.Point;
                    colorTexture.anisoLevel = 0;
                }
            }
        }

        private void CreateQuadrantTexture()
        {
            if (quadViewOutputTexture == null)
            {
                // The output texture should always specify Linear read/write so that color space conversions are not performed when recording
                // the video when using Linear rendering in Unity.
                quadViewOutputTexture = new RenderTexture(UnityCompositorInterface.GetVideoRecordingFrameWidth(VideoRecordingFrameLayout.Quad), UnityCompositorInterface.GetVideoRecordingFrameHeight(VideoRecordingFrameLayout.Quad), 0, RenderTextureFormat.ARGB32, RenderTextureReadWrite.Linear);
                quadViewOutputTexture.filterMode = FilterMode.Point;
                quadViewOutputTexture.anisoLevel = 0;
                quadViewOutputTexture.antiAliasing = 1;
                quadViewOutputTexture.depth = 0;
                quadViewOutputTexture.useMipMap = false;
            }
        }

        private void CreateOutputTextures()
        {
            if (displayOutputTexture == null)
            {
                // The output texture should always specify Linear read/write so that color space conversions are not performed when recording
                // the video when using Linear rendering in Unity.
                displayOutputTexture = new RenderTexture(frameWidth, frameHeight, 0, RenderTextureFormat.ARGB32, RenderTextureReadWrite.Linear);
                displayOutputTexture.filterMode = FilterMode.Point;
                displayOutputTexture.anisoLevel = 0;
                displayOutputTexture.antiAliasing = 1;
                displayOutputTexture.depth = 0;
                displayOutputTexture.useMipMap = false;
            }
        }

        private void SetOutputTextures()
        {
            // hack, this forces the nativetexturepointer to be assigned inside the engine
            displayOutputTexture.colorBuffer.ToString();
            compositeTexture.colorBuffer.ToString();

            UnityCompositorInterface.SetOutputRenderTexture(displayOutputTexture.GetNativeTexturePtr());
            UnityCompositorInterface.SetHoloTexture(compositeTexture.GetNativeTexturePtr());
        }
        #endregion
#endif
    }
}
<|MERGE_RESOLUTION|>--- conflicted
+++ resolved
@@ -1,516 +1,507 @@
-﻿// Copyright (c) Microsoft Corporation. All rights reserved.
-// Licensed under the MIT License. See LICENSE in the project root for license information.
-#define OUTPUT_YUV
-
-using UnityEngine;
-using System.Collections;
-using System.Runtime.InteropServices;
-using System;
-using UnityEngine.Rendering;
-
-namespace Microsoft.MixedReality.SpectatorView
-{
-    /// <summary>
-    /// Manages the textures used for compositing holograms with video, and controls
-    /// the actual composition of textures together.
-    /// </summary>
-    public class TextureManager : MonoBehaviour
-    {
-#if UNITY_EDITOR
-        public CompositionManager Compositor { get; set; }
-
-        /// <summary>
-        /// Gets or sets whether or not the quadrant video recording is required.
-        /// The quadrant frame will not be rendered when this is not set and when
-        /// the video recording mode does not require it.
-        /// </summary>
-        public bool IsQuadrantVideoFrameNeededForPreviewing { get; set; }
-
-        /// <summary>
-        /// The color image texture coming from the camera, converted to RGB. The Unity camera is "cleared" to this texture
-        /// </summary>
-        public RenderTexture colorRGBTexture { get; private set; }
-
-        /// <summary>
-        /// The final step of rendering holograms (on top of color texture)
-        /// </summary>
-        public RenderTexture renderTexture { get; private set; }
-
-        /// <summary>
-        /// The final composite texture (hologram opacity reduced based on alpha setting)
-        /// </summary>
-        public RenderTexture compositeTexture { get; private set; }
-
-        /// <summary>
-        /// An RGBA texture where all 4 channels contain the hologram alpha value
-        /// </summary>
-        public RenderTexture alphaTexture { get; private set; }
-
-        /// <summary>
-        /// The texture containing the raw video, alpha mask, hologram, and composite textures.
-        /// </summary>
-        public RenderTexture quadViewOutputTexture { get; private set; }
-
-        /// <summary>
-        /// The raw color image data coming from the capture card
-        /// </summary>
-        private Texture2D colorTexture = null;
-
-        /// <summary>
-        /// An override texture for testing calibration
-        /// </summary>
-        private Texture2D overrideColorTexture = null;
-
-        /// <summary>
-        /// An override texture that will be used instead of the composited texture for recording. This texture will also be provided to the capture card output.
-        /// </summary>
-        private Texture overrideOutputTexture = null;
-
-        /// <summary>
-        /// The final composite texture converted to NV12 format for use in creating video file
-        /// </summary>
-        private RenderTexture videoOutputTexture = null;
-
-        /// <summary>
-        /// The final composite texture converted into the format expected by output on the capture card (YUV or BGRA)
-        /// </summary>
-        private RenderTexture displayOutputTexture = null;
-
-        /// <summary>
-        /// Gets whether or not holograms should be rendered on a black background for video recording (which allows for post-processing in quadrant mode)
-        /// or against the video background (which allows for correct alpha blending for partially-transparent holograms).
-        /// </summary>
-        private bool IsVideoRecordingQuadrantMode => Compositor != null && Compositor.VideoRecordingLayout == VideoRecordingFrameLayout.Quad;
-
-        private bool ShouldProduceQuadrantVideoFrame => IsQuadrantVideoFrameNeededForPreviewing || IsVideoRecordingQuadrantMode;
-
-        public RenderTexture[] supersampleBuffers;
-
-        public event Action TextureRenderCompleted;
-
-        private Material ignoreAlphaMat;
-        private Material BGRToRGBMat;
-        private Material RGBToBGRMat;
-        private Material YUVToRGBMat;
-        private Material RGBToYUVMat;
-        private Material NV12VideoMat;
-        private Material BGRVideoMat;
-        private Material holoAlphaMat;
-        private Material quadViewMat;
-        private Material alphaBlendMat;
-        private Material textureClearMat;
-        private Material extractAlphaMat;
-        private Material downsampleMat;
-        private Material[] downsampleMats;
-
-        private Camera spectatorViewCamera;
-
-        private int frameWidth;
-        private int frameHeight;
-        private bool outputYUV;
-        private bool hardwareEncodeVideo;
-        private IntPtr renderEvent;
-
-        public Material IgnoreAlphaMaterial => ignoreAlphaMat;
-
-        private Texture2D CurrentColorTexture
-        {
-            get
-            {
-                if (overrideColorTexture != null)
-                {
-                    return overrideColorTexture;
-                }
-                else
-                {
-                    return colorTexture;
-                }
-            }
-        }
-
-        private Material CurrentColorMaterial
-        {
-            get
-            {
-                if (overrideColorTexture == null && outputYUV)
-                {
-                    return YUVToRGBMat;
-                }
-                else
-                {
-                    return BGRToRGBMat;
-                }
-            }
-        }
-
-        /// <summary>
-        /// Loads a material from Unity resources with the given name.
-        /// </summary>
-        /// <param name="materialName">The name of the material to load.</param>
-        /// <returns>The material loaded from resources.</returns>
-        private static Material LoadMaterial(string materialName)
-        {
-            Material material = new Material(Resources.Load<Material>("Materials/" + materialName));
-            if (material == null)
-            {
-                Debug.LogError(materialName + " could not be found");
-            }
-            return material;
-        }
-
-        /// <summary>
-        /// Sets a texture to use as a replacement for the video background texture.
-        /// </summary>
-        /// <param name="texture">A texture that overrides the video texture, or null to resume using the
-        /// incoming video texture from the capture card.</param>
-        public void SetOverrideColorTexture(Texture2D texture)
-        {
-            overrideColorTexture = texture;
-            SetShaderValues();
-        }
-
-        /// <summary>
-        /// Sets a texture that will output to recordings and the capture card output.
-        /// </summary>
-        /// <param name="texture">A texture that overrides the output recording/capture card texture, or null to resume outputting the
-        /// composited texture to recordings and the capture card.</param>
-        public void SetOverrideOutputTexture(Texture texture)
-        {
-            overrideOutputTexture = texture;
-        }
-
-        private void Start()
-        {
-            frameWidth = UnityCompositorInterface.GetFrameWidth();
-            frameHeight = UnityCompositorInterface.GetFrameHeight();
-            outputYUV = UnityCompositorInterface.OutputYUV();
-            renderEvent = UnityCompositorInterface.GetRenderEventFunc();
-            hardwareEncodeVideo = UnityCompositorInterface.HardwareEncodeVideo();
-
-            downsampleMat = LoadMaterial("Downsample");
-            YUVToRGBMat = LoadMaterial("YUVToRGB");
-            RGBToYUVMat = LoadMaterial("RGBToYUV");
-            BGRToRGBMat = LoadMaterial("BGRToRGB");
-            RGBToBGRMat = LoadMaterial("BGRToRGB");
-            NV12VideoMat = LoadMaterial("RGBToNV12");
-            BGRVideoMat = LoadMaterial("BGRToRGB");
-            holoAlphaMat = LoadMaterial("HoloAlpha");
-            extractAlphaMat = LoadMaterial("ExtractAlpha");
-            ignoreAlphaMat = LoadMaterial("IgnoreAlpha");
-            quadViewMat = LoadMaterial("QuadView");
-            alphaBlendMat = LoadMaterial("AlphaBlend");
-            textureClearMat = LoadMaterial("TextureClear");
-
-            SetHologramShaderAlpha(Compositor.DefaultAlpha);
-
-            CreateColorTexture();
-            CreateOutputTextures();
-
-            SetupCameraAndRenderTextures();
-
-            SetShaderValues();
-
-            SetOutputTextures();
-        }
-
-        private void Update()
-        {
-            // this updates after we start running or when the video source changes, so we need to check every frame
-            bool newOutputYUV = UnityCompositorInterface.OutputYUV();
-            if (outputYUV != newOutputYUV)
-            {
-                outputYUV = newOutputYUV;
-            }
-        }
-
-        private void SetupCameraAndRenderTextures()
-        {
-            if (spectatorViewCamera != null)
-            {
-                Debug.LogError("Can only have a single SV camera");
-            }
-
-            spectatorViewCamera = GetComponent<Camera>();
-            if (spectatorViewCamera == null)
-            {
-                renderTexture = null;
-                return;
-            }
-            spectatorViewCamera.enabled = true;
-            spectatorViewCamera.clearFlags = CameraClearFlags.Depth;
-            spectatorViewCamera.nearClipPlane = 0.01f;
-            spectatorViewCamera.backgroundColor = new Color(0, 0, 0, 0);
-
-            supersampleBuffers = new RenderTexture[Compositor.SuperSampleLevel];
-            downsampleMats = new Material[supersampleBuffers.Length];
-
-            renderTexture = new RenderTexture(frameWidth << supersampleBuffers.Length, frameHeight << supersampleBuffers.Length, (int)Compositor.TextureDepth);
-            renderTexture.antiAliasing = (int)Compositor.AntiAliasing;
-            renderTexture.filterMode = Compositor.Filter;
-
-            spectatorViewCamera.targetTexture = renderTexture;
-
-            colorRGBTexture = new RenderTexture(frameWidth, frameHeight, (int)Compositor.TextureDepth);
-            alphaTexture = new RenderTexture(frameWidth, frameHeight, (int)Compositor.TextureDepth);
-            compositeTexture = new RenderTexture(frameWidth, frameHeight, (int)Compositor.TextureDepth);
-
-            if (supersampleBuffers.Length > 0)
-            {
-                RenderTexture sourceTexture = renderTexture;
-
-                for (int i = supersampleBuffers.Length - 1; i >= 0; i--)
-                {
-                    supersampleBuffers[i] = new RenderTexture(frameWidth << i, frameHeight << i, (int)Compositor.TextureDepth);
-                    supersampleBuffers[i] = new RenderTexture(frameWidth << i, frameHeight << i, (int)Compositor.TextureDepth);
-                    supersampleBuffers[i].filterMode = FilterMode.Bilinear;
-
-                    downsampleMats[i] = new Material(downsampleMat);
-                    downsampleMats[i].mainTexture = sourceTexture;
-                    // offset is half the source pixel size
-                    downsampleMats[i].SetFloat("HeightOffset", 1f / sourceTexture.height / 2);
-                    downsampleMats[i].SetFloat("WidthOffset", 1f / sourceTexture.width / 2);
-
-                    sourceTexture = supersampleBuffers[i];
-                }
-
-                renderTexture = supersampleBuffers[0];
-            }
-        }
-
-        private void OnPreRender()
-        {
-            Graphics.Blit(CurrentColorTexture, colorRGBTexture, CurrentColorMaterial);
-
-            if (IsVideoRecordingQuadrantMode)
-            {
-                // Clear the camera's background by blitting using a shader that simply
-                // clears the target texture without reading from the source texture.
-                // This is applicable for video recording in quadrant mode or for
-                // showing a preview of the quadrant mode on screen.
-                Graphics.Blit(null, spectatorViewCamera.targetTexture, textureClearMat);
-            }
-            else
-            {
-                // Set the input video source as the background for the camera
-                // so that holograms are alpha-blended onto the correct texture
-                Graphics.Blit(colorRGBTexture, spectatorViewCamera.targetTexture);
-            }
-        }
-
-        private void OnPostRender()
-        {
-            displayOutputTexture.DiscardContents();
-
-            RenderTexture sourceTexture = spectatorViewCamera.targetTexture;
-
-            if (supersampleBuffers.Length > 0)
-            {
-                for (int i = supersampleBuffers.Length - 1; i >= 0; i--)
-                {
-                    Graphics.Blit(sourceTexture, supersampleBuffers[i], downsampleMats[i]);
-
-                    sourceTexture = supersampleBuffers[i];
-                }
-            }
-
-            // force set this every frame as it sometimes get unset somehow when alt-tabbing
-            renderTexture = sourceTexture;
-
-<<<<<<< HEAD
-            // composite hologram onto video
-            BlitCompositeTexture(renderTexture, colorRGBTexture, compositeTexture);
-=======
-            if (IsVideoRecordingQuadrantMode)
-            {
-                // Composite hologram onto video for recording quadrant mode video, or for previewing
-                // that quadrant-mode video on screen.
-                BlitCompositeTexture(renderTexture, colorRGBTexture, compositeTexture);
-            }
-            else
-            {
-                // Render the real-world video back onto the composited frame to reduce the opacity
-                // of the hologram by the appropriate amount.
-                holoAlphaMat.SetTexture("_FrontTex", renderTexture);
-                Graphics.Blit(sourceTexture, compositeTexture, holoAlphaMat);
-            }
->>>>>>> 1cb6b924
-
-            // If an output texture override has been specified, use it instead of the composited texture
-            Texture outputTexture = (overrideOutputTexture == null) ? compositeTexture : overrideOutputTexture;
-
-            Graphics.Blit(outputTexture, displayOutputTexture, outputYUV ? RGBToYUVMat : RGBToBGRMat);
-
-            Graphics.Blit(renderTexture, alphaTexture, extractAlphaMat);
-
-<<<<<<< HEAD
-            BlitQuadView(renderTexture, alphaTexture, colorRGBTexture, outputTexture, quadViewOutputTexture);
-=======
-            if (ShouldProduceQuadrantVideoFrame)
-            {
-                CreateQuadrantTexture();
-                BlitQuadView(renderTexture, alphaTexture, colorRGBTexture, compositeTexture, quadViewOutputTexture);
-            }
->>>>>>> 1cb6b924
-
-            // Video texture.
-            if (UnityCompositorInterface.IsRecording())
-            {
-                videoOutputTexture.DiscardContents();
-
-                Texture videoSourceTexture;
-                if (IsVideoRecordingQuadrantMode)
-                {
-                    videoSourceTexture = quadViewOutputTexture;
-                }
-                else
-                {
-                    videoSourceTexture = outputTexture;
-                }
-
-                // convert composite to the format expected by our video encoder (NV12 or BGR)
-                Graphics.Blit(videoSourceTexture, videoOutputTexture, hardwareEncodeVideo ? NV12VideoMat : BGRVideoMat);
-            }
-
-            TextureRenderCompleted?.Invoke();
-
-            // push the texture to the compositor plugin and pull the next real world camera texture
-
-            // Issue a plugin event with arbitrary integer identifier.
-            // The plugin can distinguish between different
-            // things it needs to do based on this ID.
-            // For our simple plugin, it does not matter which ID we pass here.
-            GL.IssuePluginEvent(renderEvent, 1);
-        }
-
-        private void BlitCompositeTexture(Texture hologramTex, Texture videoFeedTex, RenderTexture compositeTex)
-        {
-            alphaBlendMat.SetTexture("_BackTex", videoFeedTex);
-            Graphics.Blit(hologramTex, compositeTex, alphaBlendMat);
-        }
-
-        private void BlitQuadView(
-            Texture hologramTex,
-            Texture hologramAlphaTex,
-            Texture srcVideoTex,
-            Texture compositeTex,
-            RenderTexture outputTex)
-        {
-            quadViewMat.SetTexture("_HologramTex", hologramTex);
-            quadViewMat.SetTexture("_HologramAlphaTex", hologramAlphaTex);
-            quadViewMat.SetTexture("_CompositeTex", compositeTex);
-
-            Graphics.Blit(srcVideoTex, outputTex, quadViewMat);
-        }
-
-        private void SetShaderValues()
-        {
-            holoAlphaMat.SetTexture("_BackTex", colorRGBTexture);
-
-            BGRToRGBMat.SetInt("_YFlip", overrideColorTexture == null ? 1 : 0);
-            BGRToRGBMat.SetFloat("_AlphaScale", 0);
-
-            YUVToRGBMat.SetFloat("_AlphaScale", 0);
-            YUVToRGBMat.SetFloat("_Width", frameWidth);
-            YUVToRGBMat.SetFloat("_Height", frameHeight);
-
-            RGBToYUVMat.SetFloat("_Width", frameWidth);
-            RGBToYUVMat.SetFloat("_Height", frameHeight);
-
-            BGRVideoMat.SetFloat("_YFlip", 0);
-        }
-
-        /// <summary>
-        /// Sets the alpha value used for compositing holograms.
-        /// </summary>
-        /// <param name="alpha">The new alpha value for compositing.</param>
-        public void SetHologramShaderAlpha(float alpha)
-        {
-            UnityCompositorInterface.SetAlpha(alpha);
-            alphaBlendMat.SetFloat("_Alpha", alpha);
-            holoAlphaMat.SetFloat("_Alpha", alpha);
-        }
-
-        public void InitializeVideoRecordingTextures()
-        {
-            var videoRecordingFrameWidth = Compositor.VideoRecordingFrameWidth;
-            var videoRecordingFrameHeight = Compositor.VideoRecordingFrameHeight;
-
-            NV12VideoMat.SetFloat("_Width", videoRecordingFrameWidth);
-            NV12VideoMat.SetFloat("_Height", videoRecordingFrameHeight);
-
-            // The output texture should always specify Linear read/write so that color space conversions are not performed when recording
-            // the video when using Linear rendering in Unity.
-            videoOutputTexture = new RenderTexture(videoRecordingFrameWidth, videoRecordingFrameHeight, 0, RenderTextureFormat.ARGB32, RenderTextureReadWrite.Linear);
-            videoOutputTexture.filterMode = FilterMode.Point;
-            videoOutputTexture.anisoLevel = 0;
-            videoOutputTexture.antiAliasing = 1;
-            videoOutputTexture.depth = 0;
-            videoOutputTexture.useMipMap = false;
-
-            // hack, this forces the nativetexturepointer to be assigned inside the engine
-            videoOutputTexture.colorBuffer.ToString();
-
-            UnityCompositorInterface.SetVideoRenderTexture(videoOutputTexture.GetNativeTexturePtr());
-        }
-
-        #region UnityExternalTextures
-        /// <summary>
-        /// Create External texture resources and poll for latest Color frame.
-        /// </summary>
-        private void CreateColorTexture()
-        {
-            if (colorTexture == null)
-            {
-                IntPtr colorSRV;
-                if (UnityCompositorInterface.CreateUnityColorTexture(out colorSRV))
-                {
-                    colorTexture = Texture2D.CreateExternalTexture(frameWidth, frameHeight, TextureFormat.ARGB32, false, false, colorSRV);
-                    colorTexture.filterMode = FilterMode.Point;
-                    colorTexture.anisoLevel = 0;
-                }
-            }
-        }
-
-        private void CreateQuadrantTexture()
-        {
-            if (quadViewOutputTexture == null)
-            {
-                // The output texture should always specify Linear read/write so that color space conversions are not performed when recording
-                // the video when using Linear rendering in Unity.
-                quadViewOutputTexture = new RenderTexture(UnityCompositorInterface.GetVideoRecordingFrameWidth(VideoRecordingFrameLayout.Quad), UnityCompositorInterface.GetVideoRecordingFrameHeight(VideoRecordingFrameLayout.Quad), 0, RenderTextureFormat.ARGB32, RenderTextureReadWrite.Linear);
-                quadViewOutputTexture.filterMode = FilterMode.Point;
-                quadViewOutputTexture.anisoLevel = 0;
-                quadViewOutputTexture.antiAliasing = 1;
-                quadViewOutputTexture.depth = 0;
-                quadViewOutputTexture.useMipMap = false;
-            }
-        }
-
-        private void CreateOutputTextures()
-        {
-            if (displayOutputTexture == null)
-            {
-                // The output texture should always specify Linear read/write so that color space conversions are not performed when recording
-                // the video when using Linear rendering in Unity.
-                displayOutputTexture = new RenderTexture(frameWidth, frameHeight, 0, RenderTextureFormat.ARGB32, RenderTextureReadWrite.Linear);
-                displayOutputTexture.filterMode = FilterMode.Point;
-                displayOutputTexture.anisoLevel = 0;
-                displayOutputTexture.antiAliasing = 1;
-                displayOutputTexture.depth = 0;
-                displayOutputTexture.useMipMap = false;
-            }
-        }
-
-        private void SetOutputTextures()
-        {
-            // hack, this forces the nativetexturepointer to be assigned inside the engine
-            displayOutputTexture.colorBuffer.ToString();
-            compositeTexture.colorBuffer.ToString();
-
-            UnityCompositorInterface.SetOutputRenderTexture(displayOutputTexture.GetNativeTexturePtr());
-            UnityCompositorInterface.SetHoloTexture(compositeTexture.GetNativeTexturePtr());
-        }
-        #endregion
-#endif
-    }
-}
+﻿// Copyright (c) Microsoft Corporation. All rights reserved.
+// Licensed under the MIT License. See LICENSE in the project root for license information.
+#define OUTPUT_YUV
+
+using UnityEngine;
+using System.Collections;
+using System.Runtime.InteropServices;
+using System;
+using UnityEngine.Rendering;
+
+namespace Microsoft.MixedReality.SpectatorView
+{
+    /// <summary>
+    /// Manages the textures used for compositing holograms with video, and controls
+    /// the actual composition of textures together.
+    /// </summary>
+    public class TextureManager : MonoBehaviour
+    {
+#if UNITY_EDITOR
+        public CompositionManager Compositor { get; set; }
+
+        /// <summary>
+        /// Gets or sets whether or not the quadrant video recording is required.
+        /// The quadrant frame will not be rendered when this is not set and when
+        /// the video recording mode does not require it.
+        /// </summary>
+        public bool IsQuadrantVideoFrameNeededForPreviewing { get; set; }
+
+        /// <summary>
+        /// The color image texture coming from the camera, converted to RGB. The Unity camera is "cleared" to this texture
+        /// </summary>
+        public RenderTexture colorRGBTexture { get; private set; }
+
+        /// <summary>
+        /// The final step of rendering holograms (on top of color texture)
+        /// </summary>
+        public RenderTexture renderTexture { get; private set; }
+
+        /// <summary>
+        /// The final composite texture (hologram opacity reduced based on alpha setting)
+        /// </summary>
+        public RenderTexture compositeTexture { get; private set; }
+
+        /// <summary>
+        /// An RGBA texture where all 4 channels contain the hologram alpha value
+        /// </summary>
+        public RenderTexture alphaTexture { get; private set; }
+
+        /// <summary>
+        /// The texture containing the raw video, alpha mask, hologram, and composite textures.
+        /// </summary>
+        public RenderTexture quadViewOutputTexture { get; private set; }
+
+        /// <summary>
+        /// The raw color image data coming from the capture card
+        /// </summary>
+        private Texture2D colorTexture = null;
+
+        /// <summary>
+        /// An override texture for testing calibration
+        /// </summary>
+        private Texture2D overrideColorTexture = null;
+
+        /// <summary>
+        /// An override texture that will be used instead of the composited texture for recording. This texture will also be provided to the capture card output.
+        /// </summary>
+        private Texture overrideOutputTexture = null;
+
+        /// <summary>
+        /// The final composite texture converted to NV12 format for use in creating video file
+        /// </summary>
+        private RenderTexture videoOutputTexture = null;
+
+        /// <summary>
+        /// The final composite texture converted into the format expected by output on the capture card (YUV or BGRA)
+        /// </summary>
+        private RenderTexture displayOutputTexture = null;
+
+        /// <summary>
+        /// Gets whether or not holograms should be rendered on a black background for video recording (which allows for post-processing in quadrant mode)
+        /// or against the video background (which allows for correct alpha blending for partially-transparent holograms).
+        /// </summary>
+        private bool IsVideoRecordingQuadrantMode => Compositor != null && Compositor.VideoRecordingLayout == VideoRecordingFrameLayout.Quad;
+
+        private bool ShouldProduceQuadrantVideoFrame => IsQuadrantVideoFrameNeededForPreviewing || IsVideoRecordingQuadrantMode;
+
+        public RenderTexture[] supersampleBuffers;
+
+        public event Action TextureRenderCompleted;
+
+        private Material ignoreAlphaMat;
+        private Material BGRToRGBMat;
+        private Material RGBToBGRMat;
+        private Material YUVToRGBMat;
+        private Material RGBToYUVMat;
+        private Material NV12VideoMat;
+        private Material BGRVideoMat;
+        private Material holoAlphaMat;
+        private Material quadViewMat;
+        private Material alphaBlendMat;
+        private Material textureClearMat;
+        private Material extractAlphaMat;
+        private Material downsampleMat;
+        private Material[] downsampleMats;
+
+        private Camera spectatorViewCamera;
+
+        private int frameWidth;
+        private int frameHeight;
+        private bool outputYUV;
+        private bool hardwareEncodeVideo;
+        private IntPtr renderEvent;
+
+        public Material IgnoreAlphaMaterial => ignoreAlphaMat;
+
+        private Texture2D CurrentColorTexture
+        {
+            get
+            {
+                if (overrideColorTexture != null)
+                {
+                    return overrideColorTexture;
+                }
+                else
+                {
+                    return colorTexture;
+                }
+            }
+        }
+
+        private Material CurrentColorMaterial
+        {
+            get
+            {
+                if (overrideColorTexture == null && outputYUV)
+                {
+                    return YUVToRGBMat;
+                }
+                else
+                {
+                    return BGRToRGBMat;
+                }
+            }
+        }
+
+        /// <summary>
+        /// Loads a material from Unity resources with the given name.
+        /// </summary>
+        /// <param name="materialName">The name of the material to load.</param>
+        /// <returns>The material loaded from resources.</returns>
+        private static Material LoadMaterial(string materialName)
+        {
+            Material material = new Material(Resources.Load<Material>("Materials/" + materialName));
+            if (material == null)
+            {
+                Debug.LogError(materialName + " could not be found");
+            }
+            return material;
+        }
+
+        /// <summary>
+        /// Sets a texture to use as a replacement for the video background texture.
+        /// </summary>
+        /// <param name="texture">A texture that overrides the video texture, or null to resume using the
+        /// incoming video texture from the capture card.</param>
+        public void SetOverrideColorTexture(Texture2D texture)
+        {
+            overrideColorTexture = texture;
+            SetShaderValues();
+        }
+
+        /// <summary>
+        /// Sets a texture that will output to recordings and the capture card output.
+        /// </summary>
+        /// <param name="texture">A texture that overrides the output recording/capture card texture, or null to resume outputting the
+        /// composited texture to recordings and the capture card.</param>
+        public void SetOverrideOutputTexture(Texture texture)
+        {
+            overrideOutputTexture = texture;
+        }
+
+        private void Start()
+        {
+            frameWidth = UnityCompositorInterface.GetFrameWidth();
+            frameHeight = UnityCompositorInterface.GetFrameHeight();
+            outputYUV = UnityCompositorInterface.OutputYUV();
+            renderEvent = UnityCompositorInterface.GetRenderEventFunc();
+            hardwareEncodeVideo = UnityCompositorInterface.HardwareEncodeVideo();
+
+            downsampleMat = LoadMaterial("Downsample");
+            YUVToRGBMat = LoadMaterial("YUVToRGB");
+            RGBToYUVMat = LoadMaterial("RGBToYUV");
+            BGRToRGBMat = LoadMaterial("BGRToRGB");
+            RGBToBGRMat = LoadMaterial("BGRToRGB");
+            NV12VideoMat = LoadMaterial("RGBToNV12");
+            BGRVideoMat = LoadMaterial("BGRToRGB");
+            holoAlphaMat = LoadMaterial("HoloAlpha");
+            extractAlphaMat = LoadMaterial("ExtractAlpha");
+            ignoreAlphaMat = LoadMaterial("IgnoreAlpha");
+            quadViewMat = LoadMaterial("QuadView");
+            alphaBlendMat = LoadMaterial("AlphaBlend");
+            textureClearMat = LoadMaterial("TextureClear");
+
+            SetHologramShaderAlpha(Compositor.DefaultAlpha);
+
+            CreateColorTexture();
+            CreateOutputTextures();
+
+            SetupCameraAndRenderTextures();
+
+            SetShaderValues();
+
+            SetOutputTextures();
+        }
+
+        private void Update()
+        {
+            // this updates after we start running or when the video source changes, so we need to check every frame
+            bool newOutputYUV = UnityCompositorInterface.OutputYUV();
+            if (outputYUV != newOutputYUV)
+            {
+                outputYUV = newOutputYUV;
+            }
+        }
+
+        private void SetupCameraAndRenderTextures()
+        {
+            if (spectatorViewCamera != null)
+            {
+                Debug.LogError("Can only have a single SV camera");
+            }
+
+            spectatorViewCamera = GetComponent<Camera>();
+            if (spectatorViewCamera == null)
+            {
+                renderTexture = null;
+                return;
+            }
+            spectatorViewCamera.enabled = true;
+            spectatorViewCamera.clearFlags = CameraClearFlags.Depth;
+            spectatorViewCamera.nearClipPlane = 0.01f;
+            spectatorViewCamera.backgroundColor = new Color(0, 0, 0, 0);
+
+            supersampleBuffers = new RenderTexture[Compositor.SuperSampleLevel];
+            downsampleMats = new Material[supersampleBuffers.Length];
+
+            renderTexture = new RenderTexture(frameWidth << supersampleBuffers.Length, frameHeight << supersampleBuffers.Length, (int)Compositor.TextureDepth);
+            renderTexture.antiAliasing = (int)Compositor.AntiAliasing;
+            renderTexture.filterMode = Compositor.Filter;
+
+            spectatorViewCamera.targetTexture = renderTexture;
+
+            colorRGBTexture = new RenderTexture(frameWidth, frameHeight, (int)Compositor.TextureDepth);
+            alphaTexture = new RenderTexture(frameWidth, frameHeight, (int)Compositor.TextureDepth);
+            compositeTexture = new RenderTexture(frameWidth, frameHeight, (int)Compositor.TextureDepth);
+
+            if (supersampleBuffers.Length > 0)
+            {
+                RenderTexture sourceTexture = renderTexture;
+
+                for (int i = supersampleBuffers.Length - 1; i >= 0; i--)
+                {
+                    supersampleBuffers[i] = new RenderTexture(frameWidth << i, frameHeight << i, (int)Compositor.TextureDepth);
+                    supersampleBuffers[i] = new RenderTexture(frameWidth << i, frameHeight << i, (int)Compositor.TextureDepth);
+                    supersampleBuffers[i].filterMode = FilterMode.Bilinear;
+
+                    downsampleMats[i] = new Material(downsampleMat);
+                    downsampleMats[i].mainTexture = sourceTexture;
+                    // offset is half the source pixel size
+                    downsampleMats[i].SetFloat("HeightOffset", 1f / sourceTexture.height / 2);
+                    downsampleMats[i].SetFloat("WidthOffset", 1f / sourceTexture.width / 2);
+
+                    sourceTexture = supersampleBuffers[i];
+                }
+
+                renderTexture = supersampleBuffers[0];
+            }
+        }
+
+        private void OnPreRender()
+        {
+            Graphics.Blit(CurrentColorTexture, colorRGBTexture, CurrentColorMaterial);
+
+            if (IsVideoRecordingQuadrantMode)
+            {
+                // Clear the camera's background by blitting using a shader that simply
+                // clears the target texture without reading from the source texture.
+                // This is applicable for video recording in quadrant mode or for
+                // showing a preview of the quadrant mode on screen.
+                Graphics.Blit(null, spectatorViewCamera.targetTexture, textureClearMat);
+            }
+            else
+            {
+                // Set the input video source as the background for the camera
+                // so that holograms are alpha-blended onto the correct texture
+                Graphics.Blit(colorRGBTexture, spectatorViewCamera.targetTexture);
+            }
+        }
+
+        private void OnPostRender()
+        {
+            displayOutputTexture.DiscardContents();
+
+            RenderTexture sourceTexture = spectatorViewCamera.targetTexture;
+
+            if (supersampleBuffers.Length > 0)
+            {
+                for (int i = supersampleBuffers.Length - 1; i >= 0; i--)
+                {
+                    Graphics.Blit(sourceTexture, supersampleBuffers[i], downsampleMats[i]);
+
+                    sourceTexture = supersampleBuffers[i];
+                }
+            }
+
+            // force set this every frame as it sometimes get unset somehow when alt-tabbing
+            renderTexture = sourceTexture;
+
+            if (IsVideoRecordingQuadrantMode)
+            {
+                // Composite hologram onto video for recording quadrant mode video, or for previewing
+                // that quadrant-mode video on screen.
+                BlitCompositeTexture(renderTexture, colorRGBTexture, compositeTexture);
+            }
+            else
+            {
+                // Render the real-world video back onto the composited frame to reduce the opacity
+                // of the hologram by the appropriate amount.
+                holoAlphaMat.SetTexture("_FrontTex", renderTexture);
+                Graphics.Blit(sourceTexture, compositeTexture, holoAlphaMat);
+            }
+
+            // If an output texture override has been specified, use it instead of the composited texture
+            Texture outputTexture = (overrideOutputTexture == null) ? compositeTexture : overrideOutputTexture;
+
+            Graphics.Blit(outputTexture, displayOutputTexture, outputYUV ? RGBToYUVMat : RGBToBGRMat);
+
+            Graphics.Blit(renderTexture, alphaTexture, extractAlphaMat);
+
+            if (ShouldProduceQuadrantVideoFrame)
+            {
+                CreateQuadrantTexture();
+                BlitQuadView(renderTexture, alphaTexture, colorRGBTexture, outputTexture, quadViewOutputTexture);
+            }
+            
+            // Video texture.
+            if (UnityCompositorInterface.IsRecording())
+            {
+                videoOutputTexture.DiscardContents();
+
+                Texture videoSourceTexture;
+                if (IsVideoRecordingQuadrantMode)
+                {
+                    videoSourceTexture = quadViewOutputTexture;
+                }
+                else
+                {
+                    videoSourceTexture = outputTexture;
+                }
+
+                // convert composite to the format expected by our video encoder (NV12 or BGR)
+                Graphics.Blit(videoSourceTexture, videoOutputTexture, hardwareEncodeVideo ? NV12VideoMat : BGRVideoMat);
+            }
+
+            TextureRenderCompleted?.Invoke();
+
+            // push the texture to the compositor plugin and pull the next real world camera texture
+
+            // Issue a plugin event with arbitrary integer identifier.
+            // The plugin can distinguish between different
+            // things it needs to do based on this ID.
+            // For our simple plugin, it does not matter which ID we pass here.
+            GL.IssuePluginEvent(renderEvent, 1);
+        }
+
+        private void BlitCompositeTexture(Texture hologramTex, Texture videoFeedTex, RenderTexture compositeTex)
+        {
+            alphaBlendMat.SetTexture("_BackTex", videoFeedTex);
+            Graphics.Blit(hologramTex, compositeTex, alphaBlendMat);
+        }
+
+        private void BlitQuadView(
+            Texture hologramTex,
+            Texture hologramAlphaTex,
+            Texture srcVideoTex,
+            Texture compositeTex,
+            RenderTexture outputTex)
+        {
+            quadViewMat.SetTexture("_HologramTex", hologramTex);
+            quadViewMat.SetTexture("_HologramAlphaTex", hologramAlphaTex);
+            quadViewMat.SetTexture("_CompositeTex", compositeTex);
+
+            Graphics.Blit(srcVideoTex, outputTex, quadViewMat);
+        }
+
+        private void SetShaderValues()
+        {
+            holoAlphaMat.SetTexture("_BackTex", colorRGBTexture);
+
+            BGRToRGBMat.SetInt("_YFlip", overrideColorTexture == null ? 1 : 0);
+            BGRToRGBMat.SetFloat("_AlphaScale", 0);
+
+            YUVToRGBMat.SetFloat("_AlphaScale", 0);
+            YUVToRGBMat.SetFloat("_Width", frameWidth);
+            YUVToRGBMat.SetFloat("_Height", frameHeight);
+
+            RGBToYUVMat.SetFloat("_Width", frameWidth);
+            RGBToYUVMat.SetFloat("_Height", frameHeight);
+
+            BGRVideoMat.SetFloat("_YFlip", 0);
+        }
+
+        /// <summary>
+        /// Sets the alpha value used for compositing holograms.
+        /// </summary>
+        /// <param name="alpha">The new alpha value for compositing.</param>
+        public void SetHologramShaderAlpha(float alpha)
+        {
+            UnityCompositorInterface.SetAlpha(alpha);
+            alphaBlendMat.SetFloat("_Alpha", alpha);
+            holoAlphaMat.SetFloat("_Alpha", alpha);
+        }
+
+        public void InitializeVideoRecordingTextures()
+        {
+            var videoRecordingFrameWidth = Compositor.VideoRecordingFrameWidth;
+            var videoRecordingFrameHeight = Compositor.VideoRecordingFrameHeight;
+
+            NV12VideoMat.SetFloat("_Width", videoRecordingFrameWidth);
+            NV12VideoMat.SetFloat("_Height", videoRecordingFrameHeight);
+
+            // The output texture should always specify Linear read/write so that color space conversions are not performed when recording
+            // the video when using Linear rendering in Unity.
+            videoOutputTexture = new RenderTexture(videoRecordingFrameWidth, videoRecordingFrameHeight, 0, RenderTextureFormat.ARGB32, RenderTextureReadWrite.Linear);
+            videoOutputTexture.filterMode = FilterMode.Point;
+            videoOutputTexture.anisoLevel = 0;
+            videoOutputTexture.antiAliasing = 1;
+            videoOutputTexture.depth = 0;
+            videoOutputTexture.useMipMap = false;
+
+            // hack, this forces the nativetexturepointer to be assigned inside the engine
+            videoOutputTexture.colorBuffer.ToString();
+
+            UnityCompositorInterface.SetVideoRenderTexture(videoOutputTexture.GetNativeTexturePtr());
+        }
+
+        #region UnityExternalTextures
+        /// <summary>
+        /// Create External texture resources and poll for latest Color frame.
+        /// </summary>
+        private void CreateColorTexture()
+        {
+            if (colorTexture == null)
+            {
+                IntPtr colorSRV;
+                if (UnityCompositorInterface.CreateUnityColorTexture(out colorSRV))
+                {
+                    colorTexture = Texture2D.CreateExternalTexture(frameWidth, frameHeight, TextureFormat.ARGB32, false, false, colorSRV);
+                    colorTexture.filterMode = FilterMode.Point;
+                    colorTexture.anisoLevel = 0;
+                }
+            }
+        }
+
+        private void CreateQuadrantTexture()
+        {
+            if (quadViewOutputTexture == null)
+            {
+                // The output texture should always specify Linear read/write so that color space conversions are not performed when recording
+                // the video when using Linear rendering in Unity.
+                quadViewOutputTexture = new RenderTexture(UnityCompositorInterface.GetVideoRecordingFrameWidth(VideoRecordingFrameLayout.Quad), UnityCompositorInterface.GetVideoRecordingFrameHeight(VideoRecordingFrameLayout.Quad), 0, RenderTextureFormat.ARGB32, RenderTextureReadWrite.Linear);
+                quadViewOutputTexture.filterMode = FilterMode.Point;
+                quadViewOutputTexture.anisoLevel = 0;
+                quadViewOutputTexture.antiAliasing = 1;
+                quadViewOutputTexture.depth = 0;
+                quadViewOutputTexture.useMipMap = false;
+            }
+        }
+
+        private void CreateOutputTextures()
+        {
+            if (displayOutputTexture == null)
+            {
+                // The output texture should always specify Linear read/write so that color space conversions are not performed when recording
+                // the video when using Linear rendering in Unity.
+                displayOutputTexture = new RenderTexture(frameWidth, frameHeight, 0, RenderTextureFormat.ARGB32, RenderTextureReadWrite.Linear);
+                displayOutputTexture.filterMode = FilterMode.Point;
+                displayOutputTexture.anisoLevel = 0;
+                displayOutputTexture.antiAliasing = 1;
+                displayOutputTexture.depth = 0;
+                displayOutputTexture.useMipMap = false;
+            }
+        }
+
+        private void SetOutputTextures()
+        {
+            // hack, this forces the nativetexturepointer to be assigned inside the engine
+            displayOutputTexture.colorBuffer.ToString();
+            compositeTexture.colorBuffer.ToString();
+
+            UnityCompositorInterface.SetOutputRenderTexture(displayOutputTexture.GetNativeTexturePtr());
+            UnityCompositorInterface.SetHoloTexture(compositeTexture.GetNativeTexturePtr());
+        }
+        #endregion
+#endif
+    }
+}