﻿// Copyright (c) Microsoft Corporation. All rights reserved.
// Licensed under the MIT License. See LICENSE in the project root for license information.

using System;
using UnityEngine;

namespace Microsoft.MixedReality.SpectatorView
{
    public class QRCodeMarkerDetectorSpatialLocalizer : MarkerDetectorSpatialLocalizer
    {
        public static readonly Guid Id = new Guid("22510A62-1957-42BA-9BDA-A77628F06C72");
        public override Guid SpatialLocalizerId => Id;

        [Tooltip("ArUco marker detector used by the spatial localizer.")]
        [SerializeField]
        private QRCodeMarkerDetector MarkerDetector = null;

        public override string DisplayName => "QR Code";

        protected override bool IsSupported
        {
            get
            {
#if UNITY_EDITOR
                // We return true for the editor so that this localizer registers as available for video camera compositing scenarios.
                return true;
<<<<<<< HEAD
#elif QRCODESTRACKER_BINARY_AVAILABLE && UNITY_WSA
                return (global::Windows.ApplicationModel.Package.Current.Id.Architecture != global::Windows.System.ProcessorArchitecture.X86); // HoloLens 1 is not supported.
=======
#elif UNITY_WSA
                return (Windows.ApplicationModel.Package.Current.Id.Architecture != Windows.System.ProcessorArchitecture.X86); // HoloLens 1 is not supported.
>>>>>>> 5faf0978
#else
                return false;
#endif
            }
        }

        private void Awake()
        {
            DebugLog("Awake");
            markerDetector = MarkerDetector;
            if (markerDetector == null)
            {
                Debug.LogWarning("Marker detector not appropriately set for MarkerDetectorSpatialLocalizer");
            }
        }
    }
}
<|MERGE_RESOLUTION|>--- conflicted
+++ resolved
@@ -1,50 +1,45 @@
-﻿// Copyright (c) Microsoft Corporation. All rights reserved.
-// Licensed under the MIT License. See LICENSE in the project root for license information.
-
-using System;
-using UnityEngine;
-
-namespace Microsoft.MixedReality.SpectatorView
-{
-    public class QRCodeMarkerDetectorSpatialLocalizer : MarkerDetectorSpatialLocalizer
-    {
-        public static readonly Guid Id = new Guid("22510A62-1957-42BA-9BDA-A77628F06C72");
-        public override Guid SpatialLocalizerId => Id;
-
-        [Tooltip("ArUco marker detector used by the spatial localizer.")]
-        [SerializeField]
-        private QRCodeMarkerDetector MarkerDetector = null;
-
-        public override string DisplayName => "QR Code";
-
-        protected override bool IsSupported
-        {
-            get
-            {
-#if UNITY_EDITOR
-                // We return true for the editor so that this localizer registers as available for video camera compositing scenarios.
-                return true;
-<<<<<<< HEAD
-#elif QRCODESTRACKER_BINARY_AVAILABLE && UNITY_WSA
-                return (global::Windows.ApplicationModel.Package.Current.Id.Architecture != global::Windows.System.ProcessorArchitecture.X86); // HoloLens 1 is not supported.
-=======
-#elif UNITY_WSA
-                return (Windows.ApplicationModel.Package.Current.Id.Architecture != Windows.System.ProcessorArchitecture.X86); // HoloLens 1 is not supported.
->>>>>>> 5faf0978
-#else
-                return false;
-#endif
-            }
-        }
-
-        private void Awake()
-        {
-            DebugLog("Awake");
-            markerDetector = MarkerDetector;
-            if (markerDetector == null)
-            {
-                Debug.LogWarning("Marker detector not appropriately set for MarkerDetectorSpatialLocalizer");
-            }
-        }
-    }
-}
+﻿// Copyright (c) Microsoft Corporation. All rights reserved.
+// Licensed under the MIT License. See LICENSE in the project root for license information.
+
+using System;
+using UnityEngine;
+
+namespace Microsoft.MixedReality.SpectatorView
+{
+    public class QRCodeMarkerDetectorSpatialLocalizer : MarkerDetectorSpatialLocalizer
+    {
+        public static readonly Guid Id = new Guid("22510A62-1957-42BA-9BDA-A77628F06C72");
+        public override Guid SpatialLocalizerId => Id;
+
+        [Tooltip("ArUco marker detector used by the spatial localizer.")]
+        [SerializeField]
+        private QRCodeMarkerDetector MarkerDetector = null;
+
+        public override string DisplayName => "QR Code";
+
+        protected override bool IsSupported
+        {
+            get
+            {
+#if UNITY_EDITOR
+                // We return true for the editor so that this localizer registers as available for video camera compositing scenarios.
+                return true;
+#elif UNITY_WSA
+                return (global::Windows.ApplicationModel.Package.Current.Id.Architecture != global::Windows.System.ProcessorArchitecture.X86); // HoloLens 1 is not supported.
+#else
+                return false;
+#endif
+            }
+        }
+
+        private void Awake()
+        {
+            DebugLog("Awake");
+            markerDetector = MarkerDetector;
+            if (markerDetector == null)
+            {
+                Debug.LogWarning("Marker detector not appropriately set for MarkerDetectorSpatialLocalizer");
+            }
+        }
+    }
+}