--- conflicted
+++ resolved
@@ -1,5 +1,4 @@
-<<<<<<< HEAD
-﻿// Copyright (c) Microsoft Corporation. All rights reserved.
+// Copyright (c) Microsoft Corporation. All rights reserved.
 // Licensed under the MIT License. See LICENSE in the project root for license information.
 
 // Assuming assembly reference 'System.Numerics.Vectors, Version=4.0.0.0, Culture=neutral, PublicKeyToken=b03f5f7f11d50a3a' used by 'Windows.Foundation.UniversalApiContract' matches
@@ -12,6 +11,9 @@
 using System;
 using System.Collections.Generic;
 using UnityEngine;
+using System.Threading.Tasks;
+using System.Threading;
+using Microsoft.MixedReality.SpatialAlignment;
 
 #if WINDOWS_UWP
 using Windows.Perception.Spatial;
@@ -44,18 +46,22 @@
     public class QRCodesManager : MonoBehaviour
     {
         [Tooltip("Determines if the QR codes scanner should be automatically started.")]
-        public bool AutoStartQRTracking = true;
+        public bool AutoStartQRTracking = false;
 
         public bool IsTrackerRunning { get; private set; }
         public QRTrackerStartResult StartResult { get; private set; }
-
-        public event EventHandler<bool> QRCodesTrackingStateChanged;
+        public bool DebugLogging { get; set; }
+
         public event EventHandler<QRCodeEventArgs<QRCodesTrackerPlugin.QRCode>> QRCodeAdded;
         public event EventHandler<QRCodeEventArgs<QRCodesTrackerPlugin.QRCode>> QRCodeUpdated;
         public event EventHandler<QRCodeEventArgs<QRCodesTrackerPlugin.QRCode>> QRCodeRemoved;
 
         private SortedDictionary<System.Guid, QRCodesTrackerPlugin.QRCode> qrCodesList = new SortedDictionary<System.Guid, QRCodesTrackerPlugin.QRCode>();
         private QRTracker qrTracker;
+        private object lockObj = new object();
+        private Task<QRTrackerStartResult> startTrackerTask = null;
+        private CancellationTokenSource startTrackerCTS = null;
+        private Task stopTrackerTask = null;
 
         private static QRCodesManager qrCodesManager;
         public static QRCodesManager FindOrCreateQRCodesManager(GameObject gameObject)
@@ -206,315 +212,6 @@
             }
         }
 
-        void Awake()
-        {
-            IsTrackerRunning = false;
-        }
-
-        protected virtual void Start()
-        {
-            if (AutoStartQRTracking)
-            {
-                StartQRTracking();
-            }
-        }
-
-        public QRTrackerStartResult StartQRTracking()
-        {
-            if (qrTracker == null)
-            {
-                Debug.Log("Creating qr tracker");
-                qrTracker = new QRTracker();
-                qrTracker.Added += QrTracker_Added;
-                qrTracker.Updated += QrTracker_Updated;
-                qrTracker.Removed += QrTracker_Removed;
-            }
-
-            if (!IsTrackerRunning)
-            {
-                StartResult = (qrTracker.Start());
-                if (StartResult == QRTrackerStartResult.Success)
-                {
-                    IsTrackerRunning = true;
-                    QRCodesTrackingStateChanged?.Invoke(this, true);
-                }
-                else
-                {
-                    Debug.LogWarning("Failed to start qr tracker: " + StartResult.ToString());
-                }
-            }
-
-            return StartResult;
-        }
-
-        public void StopQRTracking()
-        {
-            if (IsTrackerRunning)
-            {
-                IsTrackerRunning = false;
-                qrTracker.Stop();
-                StartResult = QRTrackerStartResult.DeviceNotConnected;
-                QRCodesTrackingStateChanged?.Invoke(this, false);
-
-                lock (qrCodesList)
-                {
-                    qrCodesList.Clear();
-                }
-            }
-        }
-
-        private void QrTracker_Removed(QRCodeRemovedEventArgs args)
-        {
-            lock (qrCodesList)
-            {
-                qrCodesList.Remove(args.Code.Id);
-            }
-
-            Debug.Log("QR Code Lost: " + args.Code.Code);
-            QRCodeRemoved?.Invoke(this, QRCodeEventArgs.Create(args.Code));
-        }
-
-        private void QrTracker_Updated(QRCodeUpdatedEventArgs args)
-        {
-            lock (qrCodesList)
-            {
-                if (!qrCodesList.ContainsKey(args.Code.Id))
-                {
-                    Debug.LogWarning("QRCode updated that was not previously being observed: " + args.Code.Code);
-                }
-
-                qrCodesList[args.Code.Id] = args.Code;
-            }
-
-            QRCodeUpdated?.Invoke(this, QRCodeEventArgs.Create(args.Code));
-        }
-
-        private void QrTracker_Added(QRCodeAddedEventArgs args)
-        {
-            lock (qrCodesList)
-            {
-                qrCodesList[args.Code.Id] = args.Code;
-            }
-
-            Debug.Log("QR Code Added: " + args.Code.Code);
-            QRCodeAdded?.Invoke(this, QRCodeEventArgs.Create(args.Code));
-        }
-    }
-}
-=======
-﻿// Copyright (c) Microsoft Corporation. All rights reserved.
-// Licensed under the MIT License. See LICENSE in the project root for license information.
-
-// Assuming assembly reference 'System.Numerics.Vectors, Version=4.0.0.0, Culture=neutral, PublicKeyToken=b03f5f7f11d50a3a' used by 'Windows.Foundation.UniversalApiContract' matches
-// identity 'System.Numerics.Vectors, Version=4.1.1.0, Culture=neutral, PublicKeyToken=b03f5f7f11d50a3a' of 'System.Numerics.Vectors', you may need to supply runtime policy
-#pragma warning disable 1701
-
-// Enable this preprocessor directive in your player settings as needed.
-#if QRCODESTRACKER_BINARY_AVAILABLE
-
-using System;
-using System.Collections.Generic;
-using UnityEngine;
-using System.Threading.Tasks;
-using System.Threading;
-using Microsoft.MixedReality.SpatialAlignment;
-
-#if WINDOWS_UWP
-using Windows.Perception.Spatial;
-using Windows.Perception.Spatial.Preview;
-#endif
-
-using QRCodesTrackerPlugin;
-namespace Microsoft.MixedReality.SpectatorView
-{
-    public static class QRCodeEventArgs
-    {
-        public static QRCodeEventArgs<TData> Create<TData>(TData data)
-        {
-            return new QRCodeEventArgs<TData>(data);
-        }
-    }
-
-    [Serializable]
-    public class QRCodeEventArgs<TData> : EventArgs
-    {
-        public TData Data { get; private set; }
-
-        public QRCodeEventArgs(TData data)
-        {
-            Data = data;
-        }
-    }
-
-    public class QRCodesManager : MonoBehaviour
-    {
-        [Tooltip("Determines if the QR codes scanner should be automatically started.")]
-        public bool AutoStartQRTracking = false;
-
-        public bool IsTrackerRunning { get; private set; }
-        public QRTrackerStartResult StartResult { get; private set; }
-        public bool DebugLogging { get; set; }
-
-        public event EventHandler<QRCodeEventArgs<QRCodesTrackerPlugin.QRCode>> QRCodeAdded;
-        public event EventHandler<QRCodeEventArgs<QRCodesTrackerPlugin.QRCode>> QRCodeUpdated;
-        public event EventHandler<QRCodeEventArgs<QRCodesTrackerPlugin.QRCode>> QRCodeRemoved;
-
-        private SortedDictionary<System.Guid, QRCodesTrackerPlugin.QRCode> qrCodesList = new SortedDictionary<System.Guid, QRCodesTrackerPlugin.QRCode>();
-        private QRTracker qrTracker;
-        private object lockObj = new object();
-        private Task<QRTrackerStartResult> startTrackerTask = null;
-        private CancellationTokenSource startTrackerCTS = null;
-        private Task stopTrackerTask = null;
-
-        private static QRCodesManager qrCodesManager;
-        public static QRCodesManager FindOrCreateQRCodesManager(GameObject gameObject)
-        {
-            if (qrCodesManager != null)
-                return qrCodesManager;
-
-            qrCodesManager = FindObjectOfType<QRCodesManager>();
-            if (qrCodesManager != null)
-                return qrCodesManager;
-
-            Debug.Log("QRCodesManager created in scene");
-            qrCodesManager = gameObject.AddComponent<QRCodesManager>();
-            return qrCodesManager;
-        }
-
-        /// <summary>
-        /// Tries to obtain the QRCode location in Unity Space.
-        /// The position component of the location matrix will be at the top left of the QRCode
-        /// The orientation of the location matrix will reflect the following axii:
-        /// x axis: horizontal with the QRCode.
-        /// y axis: positive direction down the QRCode.
-        /// z axis: positive direction outward from the QRCode.
-        /// Note: This function should be called from the main thread
-        /// </summary>
-        /// <param name="id">QRCode guid id</param>
-        /// <param name="location">Output location for the QRCode in Unity Space</param>
-        /// <returns>returns true if the QRCode was located</returns>
-        public bool TryGetLocationForQRCode(Guid id, out Matrix4x4 location)
-        {
-            location = Matrix4x4.identity;
-
-#if WINDOWS_UWP
-            try
-            {
-                var coordinateSystem = SpatialGraphInteropPreview.CreateCoordinateSystemForNode(id);
-                return TryGetLocationForQRCode(coordinateSystem, out location);
-            }
-            catch (Exception e)
-            {
-                Debug.LogError($"Exception thrown creating coordinate system for qr code id: {id.ToString()}, {e.ToString()}");
-                return false;
-            }
-
-#else
-            Debug.LogError($"Failed to create coordinate system for qr code id: {id.ToString()}");
-            return false;
-#endif
-        }
-
-#if WINDOWS_UWP
-        /// <summary>
-        /// Tries to obtain the QRCode location in Unity Space.
-        /// The position component of the location matrix will be at the top left of the QRCode
-        /// The orientation of the location matrix will reflect the following axii:
-        /// x axis: horizontal with the QRCode.
-        /// y axis: positive direction down the QRCode.
-        /// z axis: positive direction outward from the QRCode.
-        /// /// Note: This function should be called from the main thread
-        /// </summary>
-        /// <param name="coordinateSystem">QRCode SpatialCoordinateSystem</param>
-        /// <param name="location">Output location for the QRCode in Unity Space</param>
-        /// <returns>returns true if the QRCode was located</returns>
-        public bool TryGetLocationForQRCode(SpatialCoordinateSystem coordinateSystem, out Matrix4x4 location)
-        {
-            location = Matrix4x4.identity;
-            if (coordinateSystem != null)
-            {
-                try
-                {
-                    var appSpatialCoordinateSystem = (SpatialCoordinateSystem)System.Runtime.InteropServices.Marshal.GetObjectForIUnknown(UnityEngine.XR.WSA.WorldManager.GetNativeISpatialCoordinateSystemPtr());
-                    if (appSpatialCoordinateSystem != null)
-                    {
-                        // Get the relative transform from the unity origin
-                        System.Numerics.Matrix4x4? relativePose = coordinateSystem.TryGetTransformTo(appSpatialCoordinateSystem);
-                        if (relativePose != null)
-                        {
-                            System.Numerics.Matrix4x4 newMatrix = relativePose.Value;
-
-                            // Platform coordinates are all right handed and unity uses left handed matrices. so we convert the matrix
-                            // from rhs-rhs to lhs-lhs
-                            // Convert from right to left coordinate system
-                            newMatrix.M13 = -newMatrix.M13;
-                            newMatrix.M23 = -newMatrix.M23;
-                            newMatrix.M43 = -newMatrix.M43;
-
-                            newMatrix.M31 = -newMatrix.M31;
-                            newMatrix.M32 = -newMatrix.M32;
-                            newMatrix.M34 = -newMatrix.M34;
-
-                            System.Numerics.Vector3 winrtScale;
-                            System.Numerics.Quaternion winrtRotation;
-                            System.Numerics.Vector3 winrtTranslation;
-                            System.Numerics.Matrix4x4.Decompose(newMatrix, out winrtScale, out winrtRotation, out winrtTranslation);
-
-                            var translation = new Vector3(winrtTranslation.X, winrtTranslation.Y, winrtTranslation.Z);
-                            var rotation = new Quaternion(winrtRotation.X, winrtRotation.Y, winrtRotation.Z, winrtRotation.W);
-                            location = Matrix4x4.TRS(translation, rotation, Vector3.one);
-
-                            return true;
-                        }
-                        else
-                        {
-                            Debug.LogWarning("QRCode location unknown or not yet available.");
-                            return false;
-                        }
-                    }
-                    else
-                    {
-                        Debug.LogWarning("Failed to obtain coordinate system for application");
-                        return false;
-                    }
-                }
-                catch(Exception e)
-                {
-                    Debug.LogWarning($"Note: TryGetLocationForQRCode needs to be called from main thread: {e}");
-                    return false;
-                }
-            }
-            else
-            {
-                Debug.LogWarning("Failed to obtain coordinate system for QRCode");
-                return false;
-            }
-        }
-#endif // WINDOWS_UWP
-
-        public Guid GetIdForQRCode(string qrCodeData)
-        {
-            lock (qrCodesList)
-            {
-                foreach (var ite in qrCodesList)
-                {
-                    if (ite.Value.Code == qrCodeData)
-                    {
-                        return ite.Key;
-                    }
-                }
-            }
-            return new Guid();
-        }
-
-        public IList<QRCodesTrackerPlugin.QRCode> GetList()
-        {
-            lock (qrCodesList)
-            {
-                return new List<QRCodesTrackerPlugin.QRCode>(qrCodesList.Values);
-            }
-        }
-
         private void Awake()
         {
             IsTrackerRunning = false;
@@ -691,5 +388,4 @@
         }
     }
 }
->>>>>>> 5fe4b199
 #endif // QRCODESTRACKER_BINARY_AVAILABLE