--- conflicted
+++ resolved
@@ -1,67 +1,61 @@
-﻿// Copyright (c) Microsoft Corporation. All rights reserved.
-// Licensed under the MIT License. See LICENSE in the project root for license information.
-
-using System;
-using TMPro;
-
-namespace Microsoft.MixedReality.SpectatorView
-{
-    internal class TextMeshProService : ComponentBroadcasterService<TextMeshProService, TextMeshProObserver>, IAssetCacheUpdater
-    {
-        public static readonly ShortID ID = new ShortID("TMP");
-
-        public override ShortID GetID() { return ID; }
-
-<<<<<<< HEAD
-#if STATESYNC_TEXTMESHPRO
-=======
-        private TextMeshProFontAssetCache fontAssets;
-
->>>>>>> 5faf0978
-        private void Start()
-        {
-            StateSynchronizationSceneManager.Instance.RegisterService(this, new ComponentBroadcasterDefinition<TextMeshProBroadcaster>(typeof(TextMeshPro)));
-        }
-
-        public AssetId GetFontId(TMP_FontAsset font)
-        {
-            var fontAssets = TextMeshProFontAssetCache.Instance;
-            if (fontAssets == null)
-            {
-                return AssetId.Empty;
-            }
-            else
-            {
-                return fontAssets.GetAssetId(font);
-            }
-        }
-
-        public TMP_FontAsset GetFont(AssetId assetId)
-        {
-            var fontAssets = TextMeshProFontAssetCache.Instance;
-            if (fontAssets == null)
-            {
-                return null;
-            }
-            else
-            {
-                return (TMP_FontAsset)fontAssets.GetAsset(assetId);
-            }
-        }
-
-        public void UpdateAssetCache()
-        {
-            TextMeshProFontAssetCache.GetOrCreateAssetCache<TextMeshProFontAssetCache>().UpdateAssetCache();
-        }
-
-        public void ClearAssetCache()
-        {
-            TextMeshProFontAssetCache.GetOrCreateAssetCache<TextMeshProFontAssetCache>().ClearAssetCache();
-        }
-
-        public void SaveAssets()
-        {
-            TextMeshProFontAssetCache.GetOrCreateAssetCache<TextMeshProFontAssetCache>().SaveAssets();
-        }
-    }
-}
+﻿// Copyright (c) Microsoft Corporation. All rights reserved.
+// Licensed under the MIT License. See LICENSE in the project root for license information.
+
+using System;
+using TMPro;
+
+namespace Microsoft.MixedReality.SpectatorView
+{
+    internal class TextMeshProService : ComponentBroadcasterService<TextMeshProService, TextMeshProObserver>, IAssetCacheUpdater
+    {
+        public static readonly ShortID ID = new ShortID("TMP");
+
+        public override ShortID GetID() { return ID; }
+
+        private void Start()
+        {
+            StateSynchronizationSceneManager.Instance.RegisterService(this, new ComponentBroadcasterDefinition<TextMeshProBroadcaster>(typeof(TextMeshPro)));
+        }
+
+        public AssetId GetFontId(TMP_FontAsset font)
+        {
+            var fontAssets = TextMeshProFontAssetCache.Instance;
+            if (fontAssets == null)
+            {
+                return AssetId.Empty;
+            }
+            else
+            {
+                return fontAssets.GetAssetId(font);
+            }
+        }
+
+        public TMP_FontAsset GetFont(AssetId assetId)
+        {
+            var fontAssets = TextMeshProFontAssetCache.Instance;
+            if (fontAssets == null)
+            {
+                return null;
+            }
+            else
+            {
+                return (TMP_FontAsset)fontAssets.GetAsset(assetId);
+            }
+        }
+
+        public void UpdateAssetCache()
+        {
+            TextMeshProFontAssetCache.GetOrCreateAssetCache<TextMeshProFontAssetCache>().UpdateAssetCache();
+        }
+
+        public void ClearAssetCache()
+        {
+            TextMeshProFontAssetCache.GetOrCreateAssetCache<TextMeshProFontAssetCache>().ClearAssetCache();
+        }
+
+        public void SaveAssets()
+        {
+            TextMeshProFontAssetCache.GetOrCreateAssetCache<TextMeshProFontAssetCache>().SaveAssets();
+        }
+    }
+}