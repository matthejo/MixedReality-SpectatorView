﻿// Copyright (c) Microsoft Corporation. All rights reserved.
// Licensed under the MIT License. See LICENSE in the project root for license information.

using System;
using System.Collections.Generic;

#if STATESYNC_TEXTMESHPRO
using System.IO;
using TMPro;
using UnityEngine;
#endif

namespace Microsoft.MixedReality.SpectatorView
{
    internal abstract class TextMeshProBroadcasterBase<TComponentService> : ComponentBroadcaster<TComponentService, TextMeshProBroadcasterChangeType>
        where TComponentService : Singleton<TComponentService>, IComponentBroadcasterService
    {

#if STATESYNC_TEXTMESHPRO

        private TMP_Text textMesh;
        private string previousText;
        private TextMeshProperties previousProperties;

        protected TMP_Text TextMesh
        {
            get { return textMesh; }
        }

        protected override void Awake()
        {
            base.Awake();

            textMesh = GetComponent<TMP_Text>();
        }

        protected override bool HasChanges(TextMeshProBroadcasterChangeType changeFlags)
        {
            return changeFlags != TextMeshProBroadcasterChangeType.None;
        }

        protected override TextMeshProBroadcasterChangeType CalculateDeltaChanges()
        {
            TextMeshProBroadcasterChangeType change = TextMeshProBroadcasterChangeType.None;
            string newText = this.textMesh.text;
            if (previousText != newText)
            {
                change |= TextMeshProBroadcasterChangeType.Text;
                previousText = newText;
            }
            if (!previousProperties.IsCached(textMesh))
            {
                change |= TextMeshProBroadcasterChangeType.FontAndPlacement;
                previousProperties = new TextMeshProperties(textMesh);
            }

            return change;
        }

        protected override void SendCompleteChanges(IEnumerable<INetworkConnection> connections)
        {
            previousText = this.textMesh.text;
            previousProperties = new TextMeshProperties(textMesh);
<<<<<<< HEAD
            SendDeltaChanges(connections, TextMeshProBroadcasterChangeType.FontAndPlacement | TextMeshProBroadcasterChangeType.Text);
=======
            SendDeltaChanges(endpoints, TextMeshProBroadcasterChangeType.FontAndPlacement | TextMeshProBroadcasterChangeType.Text);
>>>>>>> 3b1f4279
        }

        protected override void SendDeltaChanges(IEnumerable<INetworkConnection> connections, TextMeshProBroadcasterChangeType changeFlags)
        {
            using (MemoryStream memoryStream = new MemoryStream())
            using (BinaryWriter message = new BinaryWriter(memoryStream))
            {
                ComponentBroadcasterService.WriteHeader(message, this);

                message.Write((byte)changeFlags);
                WriteText(changeFlags, message);

                message.Flush();
                var data = memoryStream.ToArray();
                StateSynchronizationSceneManager.Instance.Send(connections, ref data);
            }
        }

        public static bool HasFlag(TextMeshProBroadcasterChangeType changeType, TextMeshProBroadcasterChangeType flag)
        {
            return (changeType & flag) == flag;
        }

        protected virtual void WriteText(TextMeshProBroadcasterChangeType changeType, BinaryWriter message)
        {
            if (HasFlag(changeType, TextMeshProBroadcasterChangeType.Text))
            {
                message.Write(textMesh.text);
            }
            if (HasFlag(changeType, TextMeshProBroadcasterChangeType.FontAndPlacement))
            {
                previousProperties.Write(message);
            }
        }

        private static byte Pack(params bool[] values)
        {
            if (values.Length > 8)
            {
                throw new InvalidOperationException();
            }

            byte result = 0;
            byte mask = 1;

            for (int i = 0; i < values.Length; i++)
            {
                if (values[i])
                {
                    result |= mask;
                }
                mask <<= 1;
            }

            return result;
        }

        private struct TextMeshProperties
        {
            public TextMeshProperties(TMP_Text textMesh)
            {
                alignment = textMesh.alignment;
                alpha = textMesh.alpha;
                autoSizeTextContainer = textMesh.autoSizeTextContainer;
                color = textMesh.color;
                characterSpacing = textMesh.characterSpacing;
                characterWidthAdjustment = textMesh.characterWidthAdjustment;
                enableAutoSizing = textMesh.enableAutoSizing;
                enableCulling = textMesh.enableCulling;
                enabled = textMesh.enabled;
                enableKerning = textMesh.enableKerning;
                enableWordWrapping = textMesh.enableWordWrapping;
                extraPadding = textMesh.extraPadding;
                faceColor = textMesh.faceColor;
                firstVisibleCharacter = textMesh.firstVisibleCharacter;
                font = textMesh.font;
                fontSize = textMesh.fontSize;
                fontSizeMax = textMesh.fontSizeMax;
                fontSizeMin = textMesh.fontSizeMin;
                fontStyle = textMesh.fontStyle;
                fontWeight = (int) textMesh.fontWeight;
                horizontalMapping = textMesh.horizontalMapping;
                ignoreRectMaskCulling = textMesh.ignoreRectMaskCulling;
                ignoreVisibility = textMesh.ignoreVisibility;
                isOrthographic = textMesh.isOrthographic;
                isOverlay = textMesh.isOverlay;
                isRightToLeftText = textMesh.isRightToLeftText;
                isVolumetricText = textMesh.isVolumetricText;
                lineSpacing = textMesh.lineSpacing;
                lineSpacingAdjustment = textMesh.lineSpacingAdjustment;
                mappingUvLineOffset = textMesh.mappingUvLineOffset;
                margin = textMesh.margin;
                maskable = textMesh.maskable;
                maxVisibleCharacters = textMesh.maxVisibleCharacters;
                maxVisibleLines = textMesh.maxVisibleLines;
                maxVisibleWords = textMesh.maxVisibleWords;
                outlineColor = textMesh.outlineColor;
                outlineWidth = textMesh.outlineWidth;
                overflowMode = textMesh.overflowMode;
                overrideColorTags = textMesh.overrideColorTags;
                pageToDisplay = textMesh.pageToDisplay;
                paragraphSpacing = textMesh.paragraphSpacing;
                parseCtrlCharacters = textMesh.parseCtrlCharacters;
                renderMode = textMesh.renderMode;
                richText = textMesh.richText;
                tintAllSprites = textMesh.tintAllSprites;
                useMaxVisibleDescender = textMesh.useMaxVisibleDescender;
                verticalMapping = textMesh.verticalMapping;
                wordSpacing = textMesh.wordSpacing;
                wordWrappingRatios = textMesh.wordWrappingRatios;
            }

            public bool autoSizeTextContainer { get; set; }
            public bool enableAutoSizing { get; set; }
            public bool enableCulling { get; set; }
            public bool enabled { get; private set; }
            public bool enableKerning { get; set; }
            public bool enableWordWrapping { get; set; }
            public bool extraPadding { get; set; }
            public bool ignoreRectMaskCulling { get; private set; }
            public bool ignoreVisibility { get; private set; }
            public bool isOrthographic { get; set; }
            public bool isOverlay { get; set; }
            public bool isRightToLeftText { get; set; }
            public bool isVolumetricText { get; set; }
            public bool maskable { get; set; }
            public bool overrideColorTags { get; set; }
            public bool parseCtrlCharacters { get; set; }
            public bool richText { get; set; }
            public bool tintAllSprites { get; set; }
            public bool useMaxVisibleDescender { get; set; }



            public TextAlignmentOptions alignment { get; set; }
            public float alpha { get; set; }
            public Color color { get; set; }
            public float characterSpacing { get; set; }
            public float characterWidthAdjustment { get; set; }
            public Color32 faceColor { get; set; }
            public int firstVisibleCharacter { get; set; }
            public TMP_FontAsset font { get; set; }
            public float fontSize { get; set; }
            public float fontSizeMax { get; set; }
            public float fontSizeMin { get; set; }
            public FontStyles fontStyle { get; set; }
            public int fontWeight { get; set; }
            public TextureMappingOptions horizontalMapping { get; set; }
            public float lineSpacing { get; set; }
            public float lineSpacingAdjustment { get; set; }
            public float mappingUvLineOffset { get; set; }
            public Vector4 margin { get; set; }
            public int maxVisibleCharacters { get; set; }
            public int maxVisibleLines { get; set; }
            public int maxVisibleWords { get; set; }
            public Color32 outlineColor { get; set; }
            public float outlineWidth { get; set; }
            public TextOverflowModes overflowMode { get; set; }
            public int pageToDisplay { get; set; }
            public float paragraphSpacing { get; set; }
            public TextRenderFlags renderMode { get; set; }
            public TextureMappingOptions verticalMapping { get; set; }
            public float wordWrappingRatios { get; set; }
            public float wordSpacing { get; set; }


            static bool SameColor(Color32 c1, Color32 c2) { return c1.r == c2.r && c1.g == c2.g && c1.b == c2.b && c1.a == c2.a; }

            public bool IsCached(TMP_Text other)
            {
                return autoSizeTextContainer == other.autoSizeTextContainer &&
                enableAutoSizing == other.enableAutoSizing &&
                enableCulling == other.enableCulling &&
                enabled == other.enabled &&
                enableKerning == other.enableKerning &&
                enableWordWrapping == other.enableWordWrapping &&
                extraPadding == other.extraPadding &&
                ignoreRectMaskCulling == other.ignoreRectMaskCulling &&
                ignoreVisibility == other.ignoreVisibility &&
                isOrthographic == other.isOrthographic &&
                isOverlay == other.isOverlay &&
                isRightToLeftText == other.isRightToLeftText &&
                isVolumetricText == other.isVolumetricText &&
                maskable == other.maskable &&
                overrideColorTags == other.overrideColorTags &&
                parseCtrlCharacters == other.parseCtrlCharacters &&
                richText == other.richText &&
                useMaxVisibleDescender == other.useMaxVisibleDescender &&
                alignment == other.alignment &&
                alpha == other.alpha &&
                color == other.color &&
                characterSpacing == other.characterSpacing &&
                characterWidthAdjustment == other.characterWidthAdjustment &&
                SameColor(faceColor, other.faceColor) &&
                firstVisibleCharacter == other.firstVisibleCharacter &&
                font == other.font &&
                fontSize == other.fontSize &&
                fontSizeMax == other.fontSizeMax &&
                fontSizeMin == other.fontSizeMin &&
                fontStyle == other.fontStyle &&
                fontWeight == (int) other.fontWeight &&
                horizontalMapping == other.horizontalMapping &&
                lineSpacing == other.lineSpacing &&
                lineSpacingAdjustment == other.lineSpacingAdjustment &&
                mappingUvLineOffset == other.mappingUvLineOffset &&
                margin == other.margin &&
                maxVisibleCharacters == other.maxVisibleCharacters &&
                maxVisibleLines == other.maxVisibleLines &&
                maxVisibleWords == other.maxVisibleWords &&
                SameColor(outlineColor, other.outlineColor) &&
                outlineWidth == other.outlineWidth &&
                overflowMode == other.overflowMode &&
                pageToDisplay == other.pageToDisplay &&
                paragraphSpacing == other.paragraphSpacing &&
                renderMode == other.renderMode &&
                tintAllSprites == other.tintAllSprites &&
                verticalMapping == other.verticalMapping &&
                wordWrappingRatios == other.wordWrappingRatios &&
                wordSpacing == other.wordSpacing;
            }


            public void Write(BinaryWriter message)
            {
                AssetId fontId = TextMeshProService.Instance.GetFontId(font);
                message.Write(fontId);

                message.Write(Pack(
                    autoSizeTextContainer,
                    enableAutoSizing,
                    enableCulling,
                    enabled,
                    enableKerning,
                    enableWordWrapping,
                    extraPadding,
                    ignoreRectMaskCulling));
                message.Write(Pack(
                    ignoreVisibility,
                    isOrthographic,
                    isOverlay,
                    isRightToLeftText,
                    isVolumetricText,
                    maskable,
                    overrideColorTags,
                    parseCtrlCharacters));
                message.Write(Pack(
                    richText,
                    tintAllSprites,
                    useMaxVisibleDescender));

                message.Write((int)alignment);
                message.Write(alpha);
                message.Write(color);
                message.Write(characterSpacing);
                message.Write(characterWidthAdjustment);
                message.Write(faceColor);
                message.Write(firstVisibleCharacter);
                message.Write(fontSize);
                message.Write(fontSizeMax);
                message.Write(fontSizeMin);
                message.Write((int)fontStyle);
                message.Write(fontWeight);
                message.Write((byte)horizontalMapping);
                message.Write(lineSpacing);
                message.Write(lineSpacingAdjustment);
                message.Write(mappingUvLineOffset);
                message.Write(margin);
                message.Write(maxVisibleCharacters);
                message.Write(maxVisibleLines);
                message.Write(maxVisibleWords);
                message.Write(outlineColor);
                message.Write(outlineWidth);
                message.Write((byte)overflowMode);
                message.Write(pageToDisplay);
                message.Write(paragraphSpacing);
                message.Write((byte)renderMode);
                message.Write(tintAllSprites);
                message.Write((byte)verticalMapping);
                message.Write(wordWrappingRatios);
                message.Write(wordSpacing);
            }
        }
#else
        protected override bool HasChanges(TextMeshProBroadcasterChangeType changeFlags)
        {
            throw new NotImplementedException();
        }

        protected override TextMeshProBroadcasterChangeType CalculateDeltaChanges()
        {
            throw new NotImplementedException();
        }

        protected override void SendCompleteChanges(IEnumerable<INetworkConnection> connections)
        {
            throw new NotImplementedException();
        }

        protected override void SendDeltaChanges(IEnumerable<INetworkConnection> connections, TextMeshProBroadcasterChangeType changeFlags)
        {
            throw new NotImplementedException();
        }
#endif
    }
}<|MERGE_RESOLUTION|>--- conflicted
+++ resolved
@@ -1,373 +1,369 @@
-﻿// Copyright (c) Microsoft Corporation. All rights reserved.
-// Licensed under the MIT License. See LICENSE in the project root for license information.
-
-using System;
-using System.Collections.Generic;
-
-#if STATESYNC_TEXTMESHPRO
-using System.IO;
-using TMPro;
-using UnityEngine;
-#endif
-
-namespace Microsoft.MixedReality.SpectatorView
-{
-    internal abstract class TextMeshProBroadcasterBase<TComponentService> : ComponentBroadcaster<TComponentService, TextMeshProBroadcasterChangeType>
-        where TComponentService : Singleton<TComponentService>, IComponentBroadcasterService
-    {
-
-#if STATESYNC_TEXTMESHPRO
-
-        private TMP_Text textMesh;
-        private string previousText;
-        private TextMeshProperties previousProperties;
-
-        protected TMP_Text TextMesh
-        {
-            get { return textMesh; }
-        }
-
-        protected override void Awake()
-        {
-            base.Awake();
-
-            textMesh = GetComponent<TMP_Text>();
-        }
-
-        protected override bool HasChanges(TextMeshProBroadcasterChangeType changeFlags)
-        {
-            return changeFlags != TextMeshProBroadcasterChangeType.None;
-        }
-
-        protected override TextMeshProBroadcasterChangeType CalculateDeltaChanges()
-        {
-            TextMeshProBroadcasterChangeType change = TextMeshProBroadcasterChangeType.None;
-            string newText = this.textMesh.text;
-            if (previousText != newText)
-            {
-                change |= TextMeshProBroadcasterChangeType.Text;
-                previousText = newText;
-            }
-            if (!previousProperties.IsCached(textMesh))
-            {
-                change |= TextMeshProBroadcasterChangeType.FontAndPlacement;
-                previousProperties = new TextMeshProperties(textMesh);
-            }
-
-            return change;
-        }
-
-        protected override void SendCompleteChanges(IEnumerable<INetworkConnection> connections)
-        {
-            previousText = this.textMesh.text;
-            previousProperties = new TextMeshProperties(textMesh);
-<<<<<<< HEAD
-            SendDeltaChanges(connections, TextMeshProBroadcasterChangeType.FontAndPlacement | TextMeshProBroadcasterChangeType.Text);
-=======
-            SendDeltaChanges(endpoints, TextMeshProBroadcasterChangeType.FontAndPlacement | TextMeshProBroadcasterChangeType.Text);
->>>>>>> 3b1f4279
-        }
-
-        protected override void SendDeltaChanges(IEnumerable<INetworkConnection> connections, TextMeshProBroadcasterChangeType changeFlags)
-        {
-            using (MemoryStream memoryStream = new MemoryStream())
-            using (BinaryWriter message = new BinaryWriter(memoryStream))
-            {
-                ComponentBroadcasterService.WriteHeader(message, this);
-
-                message.Write((byte)changeFlags);
-                WriteText(changeFlags, message);
-
-                message.Flush();
-                var data = memoryStream.ToArray();
-                StateSynchronizationSceneManager.Instance.Send(connections, ref data);
-            }
-        }
-
-        public static bool HasFlag(TextMeshProBroadcasterChangeType changeType, TextMeshProBroadcasterChangeType flag)
-        {
-            return (changeType & flag) == flag;
-        }
-
-        protected virtual void WriteText(TextMeshProBroadcasterChangeType changeType, BinaryWriter message)
-        {
-            if (HasFlag(changeType, TextMeshProBroadcasterChangeType.Text))
-            {
-                message.Write(textMesh.text);
-            }
-            if (HasFlag(changeType, TextMeshProBroadcasterChangeType.FontAndPlacement))
-            {
-                previousProperties.Write(message);
-            }
-        }
-
-        private static byte Pack(params bool[] values)
-        {
-            if (values.Length > 8)
-            {
-                throw new InvalidOperationException();
-            }
-
-            byte result = 0;
-            byte mask = 1;
-
-            for (int i = 0; i < values.Length; i++)
-            {
-                if (values[i])
-                {
-                    result |= mask;
-                }
-                mask <<= 1;
-            }
-
-            return result;
-        }
-
-        private struct TextMeshProperties
-        {
-            public TextMeshProperties(TMP_Text textMesh)
-            {
-                alignment = textMesh.alignment;
-                alpha = textMesh.alpha;
-                autoSizeTextContainer = textMesh.autoSizeTextContainer;
-                color = textMesh.color;
-                characterSpacing = textMesh.characterSpacing;
-                characterWidthAdjustment = textMesh.characterWidthAdjustment;
-                enableAutoSizing = textMesh.enableAutoSizing;
-                enableCulling = textMesh.enableCulling;
-                enabled = textMesh.enabled;
-                enableKerning = textMesh.enableKerning;
-                enableWordWrapping = textMesh.enableWordWrapping;
-                extraPadding = textMesh.extraPadding;
-                faceColor = textMesh.faceColor;
-                firstVisibleCharacter = textMesh.firstVisibleCharacter;
-                font = textMesh.font;
-                fontSize = textMesh.fontSize;
-                fontSizeMax = textMesh.fontSizeMax;
-                fontSizeMin = textMesh.fontSizeMin;
-                fontStyle = textMesh.fontStyle;
-                fontWeight = (int) textMesh.fontWeight;
-                horizontalMapping = textMesh.horizontalMapping;
-                ignoreRectMaskCulling = textMesh.ignoreRectMaskCulling;
-                ignoreVisibility = textMesh.ignoreVisibility;
-                isOrthographic = textMesh.isOrthographic;
-                isOverlay = textMesh.isOverlay;
-                isRightToLeftText = textMesh.isRightToLeftText;
-                isVolumetricText = textMesh.isVolumetricText;
-                lineSpacing = textMesh.lineSpacing;
-                lineSpacingAdjustment = textMesh.lineSpacingAdjustment;
-                mappingUvLineOffset = textMesh.mappingUvLineOffset;
-                margin = textMesh.margin;
-                maskable = textMesh.maskable;
-                maxVisibleCharacters = textMesh.maxVisibleCharacters;
-                maxVisibleLines = textMesh.maxVisibleLines;
-                maxVisibleWords = textMesh.maxVisibleWords;
-                outlineColor = textMesh.outlineColor;
-                outlineWidth = textMesh.outlineWidth;
-                overflowMode = textMesh.overflowMode;
-                overrideColorTags = textMesh.overrideColorTags;
-                pageToDisplay = textMesh.pageToDisplay;
-                paragraphSpacing = textMesh.paragraphSpacing;
-                parseCtrlCharacters = textMesh.parseCtrlCharacters;
-                renderMode = textMesh.renderMode;
-                richText = textMesh.richText;
-                tintAllSprites = textMesh.tintAllSprites;
-                useMaxVisibleDescender = textMesh.useMaxVisibleDescender;
-                verticalMapping = textMesh.verticalMapping;
-                wordSpacing = textMesh.wordSpacing;
-                wordWrappingRatios = textMesh.wordWrappingRatios;
-            }
-
-            public bool autoSizeTextContainer { get; set; }
-            public bool enableAutoSizing { get; set; }
-            public bool enableCulling { get; set; }
-            public bool enabled { get; private set; }
-            public bool enableKerning { get; set; }
-            public bool enableWordWrapping { get; set; }
-            public bool extraPadding { get; set; }
-            public bool ignoreRectMaskCulling { get; private set; }
-            public bool ignoreVisibility { get; private set; }
-            public bool isOrthographic { get; set; }
-            public bool isOverlay { get; set; }
-            public bool isRightToLeftText { get; set; }
-            public bool isVolumetricText { get; set; }
-            public bool maskable { get; set; }
-            public bool overrideColorTags { get; set; }
-            public bool parseCtrlCharacters { get; set; }
-            public bool richText { get; set; }
-            public bool tintAllSprites { get; set; }
-            public bool useMaxVisibleDescender { get; set; }
-
-
-
-            public TextAlignmentOptions alignment { get; set; }
-            public float alpha { get; set; }
-            public Color color { get; set; }
-            public float characterSpacing { get; set; }
-            public float characterWidthAdjustment { get; set; }
-            public Color32 faceColor { get; set; }
-            public int firstVisibleCharacter { get; set; }
-            public TMP_FontAsset font { get; set; }
-            public float fontSize { get; set; }
-            public float fontSizeMax { get; set; }
-            public float fontSizeMin { get; set; }
-            public FontStyles fontStyle { get; set; }
-            public int fontWeight { get; set; }
-            public TextureMappingOptions horizontalMapping { get; set; }
-            public float lineSpacing { get; set; }
-            public float lineSpacingAdjustment { get; set; }
-            public float mappingUvLineOffset { get; set; }
-            public Vector4 margin { get; set; }
-            public int maxVisibleCharacters { get; set; }
-            public int maxVisibleLines { get; set; }
-            public int maxVisibleWords { get; set; }
-            public Color32 outlineColor { get; set; }
-            public float outlineWidth { get; set; }
-            public TextOverflowModes overflowMode { get; set; }
-            public int pageToDisplay { get; set; }
-            public float paragraphSpacing { get; set; }
-            public TextRenderFlags renderMode { get; set; }
-            public TextureMappingOptions verticalMapping { get; set; }
-            public float wordWrappingRatios { get; set; }
-            public float wordSpacing { get; set; }
-
-
-            static bool SameColor(Color32 c1, Color32 c2) { return c1.r == c2.r && c1.g == c2.g && c1.b == c2.b && c1.a == c2.a; }
-
-            public bool IsCached(TMP_Text other)
-            {
-                return autoSizeTextContainer == other.autoSizeTextContainer &&
-                enableAutoSizing == other.enableAutoSizing &&
-                enableCulling == other.enableCulling &&
-                enabled == other.enabled &&
-                enableKerning == other.enableKerning &&
-                enableWordWrapping == other.enableWordWrapping &&
-                extraPadding == other.extraPadding &&
-                ignoreRectMaskCulling == other.ignoreRectMaskCulling &&
-                ignoreVisibility == other.ignoreVisibility &&
-                isOrthographic == other.isOrthographic &&
-                isOverlay == other.isOverlay &&
-                isRightToLeftText == other.isRightToLeftText &&
-                isVolumetricText == other.isVolumetricText &&
-                maskable == other.maskable &&
-                overrideColorTags == other.overrideColorTags &&
-                parseCtrlCharacters == other.parseCtrlCharacters &&
-                richText == other.richText &&
-                useMaxVisibleDescender == other.useMaxVisibleDescender &&
-                alignment == other.alignment &&
-                alpha == other.alpha &&
-                color == other.color &&
-                characterSpacing == other.characterSpacing &&
-                characterWidthAdjustment == other.characterWidthAdjustment &&
-                SameColor(faceColor, other.faceColor) &&
-                firstVisibleCharacter == other.firstVisibleCharacter &&
-                font == other.font &&
-                fontSize == other.fontSize &&
-                fontSizeMax == other.fontSizeMax &&
-                fontSizeMin == other.fontSizeMin &&
-                fontStyle == other.fontStyle &&
-                fontWeight == (int) other.fontWeight &&
-                horizontalMapping == other.horizontalMapping &&
-                lineSpacing == other.lineSpacing &&
-                lineSpacingAdjustment == other.lineSpacingAdjustment &&
-                mappingUvLineOffset == other.mappingUvLineOffset &&
-                margin == other.margin &&
-                maxVisibleCharacters == other.maxVisibleCharacters &&
-                maxVisibleLines == other.maxVisibleLines &&
-                maxVisibleWords == other.maxVisibleWords &&
-                SameColor(outlineColor, other.outlineColor) &&
-                outlineWidth == other.outlineWidth &&
-                overflowMode == other.overflowMode &&
-                pageToDisplay == other.pageToDisplay &&
-                paragraphSpacing == other.paragraphSpacing &&
-                renderMode == other.renderMode &&
-                tintAllSprites == other.tintAllSprites &&
-                verticalMapping == other.verticalMapping &&
-                wordWrappingRatios == other.wordWrappingRatios &&
-                wordSpacing == other.wordSpacing;
-            }
-
-
-            public void Write(BinaryWriter message)
-            {
-                AssetId fontId = TextMeshProService.Instance.GetFontId(font);
-                message.Write(fontId);
-
-                message.Write(Pack(
-                    autoSizeTextContainer,
-                    enableAutoSizing,
-                    enableCulling,
-                    enabled,
-                    enableKerning,
-                    enableWordWrapping,
-                    extraPadding,
-                    ignoreRectMaskCulling));
-                message.Write(Pack(
-                    ignoreVisibility,
-                    isOrthographic,
-                    isOverlay,
-                    isRightToLeftText,
-                    isVolumetricText,
-                    maskable,
-                    overrideColorTags,
-                    parseCtrlCharacters));
-                message.Write(Pack(
-                    richText,
-                    tintAllSprites,
-                    useMaxVisibleDescender));
-
-                message.Write((int)alignment);
-                message.Write(alpha);
-                message.Write(color);
-                message.Write(characterSpacing);
-                message.Write(characterWidthAdjustment);
-                message.Write(faceColor);
-                message.Write(firstVisibleCharacter);
-                message.Write(fontSize);
-                message.Write(fontSizeMax);
-                message.Write(fontSizeMin);
-                message.Write((int)fontStyle);
-                message.Write(fontWeight);
-                message.Write((byte)horizontalMapping);
-                message.Write(lineSpacing);
-                message.Write(lineSpacingAdjustment);
-                message.Write(mappingUvLineOffset);
-                message.Write(margin);
-                message.Write(maxVisibleCharacters);
-                message.Write(maxVisibleLines);
-                message.Write(maxVisibleWords);
-                message.Write(outlineColor);
-                message.Write(outlineWidth);
-                message.Write((byte)overflowMode);
-                message.Write(pageToDisplay);
-                message.Write(paragraphSpacing);
-                message.Write((byte)renderMode);
-                message.Write(tintAllSprites);
-                message.Write((byte)verticalMapping);
-                message.Write(wordWrappingRatios);
-                message.Write(wordSpacing);
-            }
-        }
-#else
-        protected override bool HasChanges(TextMeshProBroadcasterChangeType changeFlags)
-        {
-            throw new NotImplementedException();
-        }
-
-        protected override TextMeshProBroadcasterChangeType CalculateDeltaChanges()
-        {
-            throw new NotImplementedException();
-        }
-
-        protected override void SendCompleteChanges(IEnumerable<INetworkConnection> connections)
-        {
-            throw new NotImplementedException();
-        }
-
-        protected override void SendDeltaChanges(IEnumerable<INetworkConnection> connections, TextMeshProBroadcasterChangeType changeFlags)
-        {
-            throw new NotImplementedException();
-        }
-#endif
-    }
+﻿// Copyright (c) Microsoft Corporation. All rights reserved.
+// Licensed under the MIT License. See LICENSE in the project root for license information.
+
+using System;
+using System.Collections.Generic;
+
+#if STATESYNC_TEXTMESHPRO
+using System.IO;
+using TMPro;
+using UnityEngine;
+#endif
+
+namespace Microsoft.MixedReality.SpectatorView
+{
+    internal abstract class TextMeshProBroadcasterBase<TComponentService> : ComponentBroadcaster<TComponentService, TextMeshProBroadcasterChangeType>
+        where TComponentService : Singleton<TComponentService>, IComponentBroadcasterService
+    {
+
+#if STATESYNC_TEXTMESHPRO
+
+        private TMP_Text textMesh;
+        private string previousText;
+        private TextMeshProperties previousProperties;
+
+        protected TMP_Text TextMesh
+        {
+            get { return textMesh; }
+        }
+
+        protected override void Awake()
+        {
+            base.Awake();
+
+            textMesh = GetComponent<TMP_Text>();
+        }
+
+        protected override bool HasChanges(TextMeshProBroadcasterChangeType changeFlags)
+        {
+            return changeFlags != TextMeshProBroadcasterChangeType.None;
+        }
+
+        protected override TextMeshProBroadcasterChangeType CalculateDeltaChanges()
+        {
+            TextMeshProBroadcasterChangeType change = TextMeshProBroadcasterChangeType.None;
+            string newText = this.textMesh.text;
+            if (previousText != newText)
+            {
+                change |= TextMeshProBroadcasterChangeType.Text;
+                previousText = newText;
+            }
+            if (!previousProperties.IsCached(textMesh))
+            {
+                change |= TextMeshProBroadcasterChangeType.FontAndPlacement;
+                previousProperties = new TextMeshProperties(textMesh);
+            }
+
+            return change;
+        }
+
+        protected override void SendCompleteChanges(IEnumerable<INetworkConnection> connections)
+        {
+            previousText = this.textMesh.text;
+            previousProperties = new TextMeshProperties(textMesh);
+            SendDeltaChanges(connections, TextMeshProBroadcasterChangeType.FontAndPlacement | TextMeshProBroadcasterChangeType.Text);
+        }
+
+        protected override void SendDeltaChanges(IEnumerable<INetworkConnection> connections, TextMeshProBroadcasterChangeType changeFlags)
+        {
+            using (MemoryStream memoryStream = new MemoryStream())
+            using (BinaryWriter message = new BinaryWriter(memoryStream))
+            {
+                ComponentBroadcasterService.WriteHeader(message, this);
+
+                message.Write((byte)changeFlags);
+                WriteText(changeFlags, message);
+
+                message.Flush();
+                var data = memoryStream.ToArray();
+                StateSynchronizationSceneManager.Instance.Send(connections, ref data);
+            }
+        }
+
+        public static bool HasFlag(TextMeshProBroadcasterChangeType changeType, TextMeshProBroadcasterChangeType flag)
+        {
+            return (changeType & flag) == flag;
+        }
+
+        protected virtual void WriteText(TextMeshProBroadcasterChangeType changeType, BinaryWriter message)
+        {
+            if (HasFlag(changeType, TextMeshProBroadcasterChangeType.Text))
+            {
+                message.Write(textMesh.text);
+            }
+            if (HasFlag(changeType, TextMeshProBroadcasterChangeType.FontAndPlacement))
+            {
+                previousProperties.Write(message);
+            }
+        }
+
+        private static byte Pack(params bool[] values)
+        {
+            if (values.Length > 8)
+            {
+                throw new InvalidOperationException();
+            }
+
+            byte result = 0;
+            byte mask = 1;
+
+            for (int i = 0; i < values.Length; i++)
+            {
+                if (values[i])
+                {
+                    result |= mask;
+                }
+                mask <<= 1;
+            }
+
+            return result;
+        }
+
+        private struct TextMeshProperties
+        {
+            public TextMeshProperties(TMP_Text textMesh)
+            {
+                alignment = textMesh.alignment;
+                alpha = textMesh.alpha;
+                autoSizeTextContainer = textMesh.autoSizeTextContainer;
+                color = textMesh.color;
+                characterSpacing = textMesh.characterSpacing;
+                characterWidthAdjustment = textMesh.characterWidthAdjustment;
+                enableAutoSizing = textMesh.enableAutoSizing;
+                enableCulling = textMesh.enableCulling;
+                enabled = textMesh.enabled;
+                enableKerning = textMesh.enableKerning;
+                enableWordWrapping = textMesh.enableWordWrapping;
+                extraPadding = textMesh.extraPadding;
+                faceColor = textMesh.faceColor;
+                firstVisibleCharacter = textMesh.firstVisibleCharacter;
+                font = textMesh.font;
+                fontSize = textMesh.fontSize;
+                fontSizeMax = textMesh.fontSizeMax;
+                fontSizeMin = textMesh.fontSizeMin;
+                fontStyle = textMesh.fontStyle;
+                fontWeight = (int) textMesh.fontWeight;
+                horizontalMapping = textMesh.horizontalMapping;
+                ignoreRectMaskCulling = textMesh.ignoreRectMaskCulling;
+                ignoreVisibility = textMesh.ignoreVisibility;
+                isOrthographic = textMesh.isOrthographic;
+                isOverlay = textMesh.isOverlay;
+                isRightToLeftText = textMesh.isRightToLeftText;
+                isVolumetricText = textMesh.isVolumetricText;
+                lineSpacing = textMesh.lineSpacing;
+                lineSpacingAdjustment = textMesh.lineSpacingAdjustment;
+                mappingUvLineOffset = textMesh.mappingUvLineOffset;
+                margin = textMesh.margin;
+                maskable = textMesh.maskable;
+                maxVisibleCharacters = textMesh.maxVisibleCharacters;
+                maxVisibleLines = textMesh.maxVisibleLines;
+                maxVisibleWords = textMesh.maxVisibleWords;
+                outlineColor = textMesh.outlineColor;
+                outlineWidth = textMesh.outlineWidth;
+                overflowMode = textMesh.overflowMode;
+                overrideColorTags = textMesh.overrideColorTags;
+                pageToDisplay = textMesh.pageToDisplay;
+                paragraphSpacing = textMesh.paragraphSpacing;
+                parseCtrlCharacters = textMesh.parseCtrlCharacters;
+                renderMode = textMesh.renderMode;
+                richText = textMesh.richText;
+                tintAllSprites = textMesh.tintAllSprites;
+                useMaxVisibleDescender = textMesh.useMaxVisibleDescender;
+                verticalMapping = textMesh.verticalMapping;
+                wordSpacing = textMesh.wordSpacing;
+                wordWrappingRatios = textMesh.wordWrappingRatios;
+            }
+
+            public bool autoSizeTextContainer { get; set; }
+            public bool enableAutoSizing { get; set; }
+            public bool enableCulling { get; set; }
+            public bool enabled { get; private set; }
+            public bool enableKerning { get; set; }
+            public bool enableWordWrapping { get; set; }
+            public bool extraPadding { get; set; }
+            public bool ignoreRectMaskCulling { get; private set; }
+            public bool ignoreVisibility { get; private set; }
+            public bool isOrthographic { get; set; }
+            public bool isOverlay { get; set; }
+            public bool isRightToLeftText { get; set; }
+            public bool isVolumetricText { get; set; }
+            public bool maskable { get; set; }
+            public bool overrideColorTags { get; set; }
+            public bool parseCtrlCharacters { get; set; }
+            public bool richText { get; set; }
+            public bool tintAllSprites { get; set; }
+            public bool useMaxVisibleDescender { get; set; }
+
+
+
+            public TextAlignmentOptions alignment { get; set; }
+            public float alpha { get; set; }
+            public Color color { get; set; }
+            public float characterSpacing { get; set; }
+            public float characterWidthAdjustment { get; set; }
+            public Color32 faceColor { get; set; }
+            public int firstVisibleCharacter { get; set; }
+            public TMP_FontAsset font { get; set; }
+            public float fontSize { get; set; }
+            public float fontSizeMax { get; set; }
+            public float fontSizeMin { get; set; }
+            public FontStyles fontStyle { get; set; }
+            public int fontWeight { get; set; }
+            public TextureMappingOptions horizontalMapping { get; set; }
+            public float lineSpacing { get; set; }
+            public float lineSpacingAdjustment { get; set; }
+            public float mappingUvLineOffset { get; set; }
+            public Vector4 margin { get; set; }
+            public int maxVisibleCharacters { get; set; }
+            public int maxVisibleLines { get; set; }
+            public int maxVisibleWords { get; set; }
+            public Color32 outlineColor { get; set; }
+            public float outlineWidth { get; set; }
+            public TextOverflowModes overflowMode { get; set; }
+            public int pageToDisplay { get; set; }
+            public float paragraphSpacing { get; set; }
+            public TextRenderFlags renderMode { get; set; }
+            public TextureMappingOptions verticalMapping { get; set; }
+            public float wordWrappingRatios { get; set; }
+            public float wordSpacing { get; set; }
+
+
+            static bool SameColor(Color32 c1, Color32 c2) { return c1.r == c2.r && c1.g == c2.g && c1.b == c2.b && c1.a == c2.a; }
+
+            public bool IsCached(TMP_Text other)
+            {
+                return autoSizeTextContainer == other.autoSizeTextContainer &&
+                enableAutoSizing == other.enableAutoSizing &&
+                enableCulling == other.enableCulling &&
+                enabled == other.enabled &&
+                enableKerning == other.enableKerning &&
+                enableWordWrapping == other.enableWordWrapping &&
+                extraPadding == other.extraPadding &&
+                ignoreRectMaskCulling == other.ignoreRectMaskCulling &&
+                ignoreVisibility == other.ignoreVisibility &&
+                isOrthographic == other.isOrthographic &&
+                isOverlay == other.isOverlay &&
+                isRightToLeftText == other.isRightToLeftText &&
+                isVolumetricText == other.isVolumetricText &&
+                maskable == other.maskable &&
+                overrideColorTags == other.overrideColorTags &&
+                parseCtrlCharacters == other.parseCtrlCharacters &&
+                richText == other.richText &&
+                useMaxVisibleDescender == other.useMaxVisibleDescender &&
+                alignment == other.alignment &&
+                alpha == other.alpha &&
+                color == other.color &&
+                characterSpacing == other.characterSpacing &&
+                characterWidthAdjustment == other.characterWidthAdjustment &&
+                SameColor(faceColor, other.faceColor) &&
+                firstVisibleCharacter == other.firstVisibleCharacter &&
+                font == other.font &&
+                fontSize == other.fontSize &&
+                fontSizeMax == other.fontSizeMax &&
+                fontSizeMin == other.fontSizeMin &&
+                fontStyle == other.fontStyle &&
+                fontWeight == (int) other.fontWeight &&
+                horizontalMapping == other.horizontalMapping &&
+                lineSpacing == other.lineSpacing &&
+                lineSpacingAdjustment == other.lineSpacingAdjustment &&
+                mappingUvLineOffset == other.mappingUvLineOffset &&
+                margin == other.margin &&
+                maxVisibleCharacters == other.maxVisibleCharacters &&
+                maxVisibleLines == other.maxVisibleLines &&
+                maxVisibleWords == other.maxVisibleWords &&
+                SameColor(outlineColor, other.outlineColor) &&
+                outlineWidth == other.outlineWidth &&
+                overflowMode == other.overflowMode &&
+                pageToDisplay == other.pageToDisplay &&
+                paragraphSpacing == other.paragraphSpacing &&
+                renderMode == other.renderMode &&
+                tintAllSprites == other.tintAllSprites &&
+                verticalMapping == other.verticalMapping &&
+                wordWrappingRatios == other.wordWrappingRatios &&
+                wordSpacing == other.wordSpacing;
+            }
+
+
+            public void Write(BinaryWriter message)
+            {
+                AssetId fontId = TextMeshProService.Instance.GetFontId(font);
+                message.Write(fontId);
+
+                message.Write(Pack(
+                    autoSizeTextContainer,
+                    enableAutoSizing,
+                    enableCulling,
+                    enabled,
+                    enableKerning,
+                    enableWordWrapping,
+                    extraPadding,
+                    ignoreRectMaskCulling));
+                message.Write(Pack(
+                    ignoreVisibility,
+                    isOrthographic,
+                    isOverlay,
+                    isRightToLeftText,
+                    isVolumetricText,
+                    maskable,
+                    overrideColorTags,
+                    parseCtrlCharacters));
+                message.Write(Pack(
+                    richText,
+                    tintAllSprites,
+                    useMaxVisibleDescender));
+
+                message.Write((int)alignment);
+                message.Write(alpha);
+                message.Write(color);
+                message.Write(characterSpacing);
+                message.Write(characterWidthAdjustment);
+                message.Write(faceColor);
+                message.Write(firstVisibleCharacter);
+                message.Write(fontSize);
+                message.Write(fontSizeMax);
+                message.Write(fontSizeMin);
+                message.Write((int)fontStyle);
+                message.Write(fontWeight);
+                message.Write((byte)horizontalMapping);
+                message.Write(lineSpacing);
+                message.Write(lineSpacingAdjustment);
+                message.Write(mappingUvLineOffset);
+                message.Write(margin);
+                message.Write(maxVisibleCharacters);
+                message.Write(maxVisibleLines);
+                message.Write(maxVisibleWords);
+                message.Write(outlineColor);
+                message.Write(outlineWidth);
+                message.Write((byte)overflowMode);
+                message.Write(pageToDisplay);
+                message.Write(paragraphSpacing);
+                message.Write((byte)renderMode);
+                message.Write(tintAllSprites);
+                message.Write((byte)verticalMapping);
+                message.Write(wordWrappingRatios);
+                message.Write(wordSpacing);
+            }
+        }
+#else
+        protected override bool HasChanges(TextMeshProBroadcasterChangeType changeFlags)
+        {
+            throw new NotImplementedException();
+        }
+
+        protected override TextMeshProBroadcasterChangeType CalculateDeltaChanges()
+        {
+            throw new NotImplementedException();
+        }
+
+        protected override void SendCompleteChanges(IEnumerable<INetworkConnection> connections)
+        {
+            throw new NotImplementedException();
+        }
+
+        protected override void SendDeltaChanges(IEnumerable<INetworkConnection> connections, TextMeshProBroadcasterChangeType changeFlags)
+        {
+            throw new NotImplementedException();
+        }
+#endif
+    }
 }