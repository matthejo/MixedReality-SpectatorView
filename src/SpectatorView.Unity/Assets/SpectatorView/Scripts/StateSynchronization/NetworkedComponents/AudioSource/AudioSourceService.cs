--- conflicted
+++ resolved
@@ -1,106 +1,98 @@
-﻿// Copyright (c) Microsoft Corporation. All rights reserved.
-// Licensed under the MIT License. See LICENSE in the project root for license information.
-
-using System;
-using UnityEngine;
-using UnityEngine.Audio;
-
-#if UNITY_EDITOR
-using UnityEditor;
-#endif
-
-namespace Microsoft.MixedReality.SpectatorView
-{
-    internal class AudioSourceService : ComponentBroadcasterService<AudioSourceService, AudioSourceObserver>, IAssetCacheUpdater
-    {
-        public static readonly ShortID ID = new ShortID("AUD");
-
-        public override ShortID GetID() { return ID; }
-
-        private const int DSPBufferSize = 1024;
-        private const AudioSpeakerMode SpeakerMode = AudioSpeakerMode.Stereo;
-
-        protected override void Awake()
-        {
-            base.Awake();
-        }
-
-        private void Start()
-        {
-            StateSynchronizationSceneManager.Instance.RegisterService(this, new ComponentBroadcasterDefinition<AudioSourceBroadcaster>(typeof(AudioSource)));
-        }
-
-        public AssetId GetAudioClipId(AudioClip clip)
-        {
-<<<<<<< HEAD
-            var audioClipAssets = AudioClipAssetCache.Instance;
-            if (audioClipAssets == null)
-            {
-                return Guid.Empty;
-            }
-            else
-            {
-                return audioClipAssets.GetAssetId(clip);
-            }
-=======
-            return audioClipAssets?.GetAssetId(clip) ?? AssetId.Empty;
->>>>>>> db7621b7
-        }
-
-        public AudioClip GetAudioClip(AssetId assetId)
-        {
-            var audioClipAssets = AudioClipAssetCache.Instance;
-
-            if (audioClipAssets == null)
-            {
-                return null;
-            }
-            else
-            {
-                return audioClipAssets.GetAsset(assetId);
-            }
-        }
-
-        public AssetId GetAudioMixerGroupId(AudioMixerGroup group)
-        {
-<<<<<<< HEAD
-            var audioMixerGroups = AudioMixerGroupAssetCache.Instance;
-            if (audioMixerGroups == null)
-            {
-                return Guid.Empty;
-            }
-            else
-            {
-                return audioMixerGroups.GetAssetId(group);
-            }
-=======
-            return audioMixerGroupAssets?.GetAssetId(group) ?? AssetId.Empty;
->>>>>>> db7621b7
-        }
-
-        public AudioMixerGroup GetAudioMixerGroup(AssetId assetId)
-        {
-            var audioMixerGroups = AudioMixerGroupAssetCache.Instance;
-            if (audioMixerGroups == null)
-            {
-                return null;
-            }
-            else
-            {
-                return audioMixerGroups.GetAsset(assetId);
-            }
-        }
-
-        public void UpdateAssetCache()
-        {
-            AudioClipAssetCache.GetOrCreateAssetCache<AudioClipAssetCache>().UpdateAssetCache();
-            AudioMixerGroupAssetCache.GetOrCreateAssetCache<AudioMixerGroupAssetCache>().UpdateAssetCache();
-        }
-
-        public void ClearAssetCache()
-        {
-            AudioClipAssetCache.GetOrCreateAssetCache<AudioClipAssetCache>().ClearAssetCache();
-            AudioMixerGroupAssetCache.GetOrCreateAssetCache<AudioMixerGroupAssetCache>().ClearAssetCache();
-        }
-    }
+﻿// Copyright (c) Microsoft Corporation. All rights reserved.
+// Licensed under the MIT License. See LICENSE in the project root for license information.
+
+using System;
+using UnityEngine;
+using UnityEngine.Audio;
+
+#if UNITY_EDITOR
+using UnityEditor;
+#endif
+
+namespace Microsoft.MixedReality.SpectatorView
+{
+    internal class AudioSourceService : ComponentBroadcasterService<AudioSourceService, AudioSourceObserver>, IAssetCacheUpdater
+    {
+        public static readonly ShortID ID = new ShortID("AUD");
+
+        public override ShortID GetID() { return ID; }
+
+        private const int DSPBufferSize = 1024;
+        private const AudioSpeakerMode SpeakerMode = AudioSpeakerMode.Stereo;
+
+        protected override void Awake()
+        {
+            base.Awake();
+        }
+
+        private void Start()
+        {
+            StateSynchronizationSceneManager.Instance.RegisterService(this, new ComponentBroadcasterDefinition<AudioSourceBroadcaster>(typeof(AudioSource)));
+        }
+
+        public AssetId GetAudioClipId(AudioClip clip)
+        {
+            var audioClipAssets = AudioClipAssetCache.Instance;
+            if (audioClipAssets == null)
+            {
+                return AssetId.Empty;
+            }
+            else
+            {
+                return audioClipAssets.GetAssetId(clip);
+            }
+        }
+
+        public AudioClip GetAudioClip(AssetId assetId)
+        {
+            var audioClipAssets = AudioClipAssetCache.Instance;
+
+            if (audioClipAssets == null)
+            {
+                return null;
+            }
+            else
+            {
+                return audioClipAssets.GetAsset(assetId);
+            }
+        }
+
+        public AssetId GetAudioMixerGroupId(AudioMixerGroup group)
+        {
+            var audioMixerGroups = AudioMixerGroupAssetCache.Instance;
+            if (audioMixerGroups == null)
+            {
+                return AssetId.Empty;
+            }
+            else
+            {
+                return audioMixerGroups.GetAssetId(group);
+            }
+        }
+
+        public AudioMixerGroup GetAudioMixerGroup(AssetId assetId)
+        {
+            var audioMixerGroups = AudioMixerGroupAssetCache.Instance;
+            if (audioMixerGroups == null)
+            {
+                return null;
+            }
+            else
+            {
+                return audioMixerGroups.GetAsset(assetId);
+            }
+        }
+
+        public void UpdateAssetCache()
+        {
+            AudioClipAssetCache.GetOrCreateAssetCache<AudioClipAssetCache>().UpdateAssetCache();
+            AudioMixerGroupAssetCache.GetOrCreateAssetCache<AudioMixerGroupAssetCache>().UpdateAssetCache();
+        }
+
+        public void ClearAssetCache()
+        {
+            AudioClipAssetCache.GetOrCreateAssetCache<AudioClipAssetCache>().ClearAssetCache();
+            AudioMixerGroupAssetCache.GetOrCreateAssetCache<AudioMixerGroupAssetCache>().ClearAssetCache();
+        }
+    }
 }