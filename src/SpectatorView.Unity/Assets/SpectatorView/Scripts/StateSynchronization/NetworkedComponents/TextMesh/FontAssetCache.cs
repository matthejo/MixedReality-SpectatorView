--- conflicted
+++ resolved
@@ -1,39 +1,32 @@
-﻿// Copyright (c) Microsoft Corporation. All rights reserved.
-// Licensed under the MIT License. See LICENSE in the project root for license information.
-
-using System;
-using System.Collections.Generic;
-using UnityEngine;
-using UnityEngine.UI;
-
-namespace Microsoft.MixedReality.SpectatorView
-{
-<<<<<<< HEAD
-    [Serializable]
-    internal class FontAsset : AssetCacheEntry<Font> { }
-
-    internal class FontAssetCache : AssetCache<FontAssetCache, FontAsset, Font>
-=======
-    internal class FontAssetCache : AssetCache<Font>
->>>>>>> 7a912b6e
-    {
-        protected override IEnumerable<Font> EnumerateAllAssets()
-        {
-            foreach (TextMesh textMesh in EnumerateAllComponentsInScenesAndPrefabs<TextMesh>())
-            {
-                if (textMesh.font != null)
-                {
-                    yield return textMesh.font;
-                }
-            }
-
-            foreach (Text text in EnumerateAllComponentsInScenesAndPrefabs<Text>())
-            {
-                if (text.font != null)
-                {
-                    yield return text.font;
-                }
-            }
-        }
-    }
+﻿// Copyright (c) Microsoft Corporation. All rights reserved.
+// Licensed under the MIT License. See LICENSE in the project root for license information.
+
+using System;
+using System.Collections.Generic;
+using UnityEngine;
+using UnityEngine.UI;
+
+namespace Microsoft.MixedReality.SpectatorView
+{
+    internal class FontAssetCache : AssetCache<FontAssetCache, Font>
+    {
+        protected override IEnumerable<Font> EnumerateAllAssets()
+        {
+            foreach (TextMesh textMesh in EnumerateAllComponentsInScenesAndPrefabs<TextMesh>())
+            {
+                if (textMesh.font != null)
+                {
+                    yield return textMesh.font;
+                }
+            }
+
+            foreach (Text text in EnumerateAllComponentsInScenesAndPrefabs<Text>())
+            {
+                if (text.font != null)
+                {
+                    yield return text.font;
+                }
+            }
+        }
+    }
 }