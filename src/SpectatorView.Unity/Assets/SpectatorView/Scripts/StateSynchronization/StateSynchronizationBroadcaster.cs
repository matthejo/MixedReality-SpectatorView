﻿// Copyright (c) Microsoft Corporation. All rights reserved.
// Licensed under the MIT License. See LICENSE in the project root for license information.

using System;
using System.Collections.Generic;
using System.IO;
using UnityEngine;
using UnityEngine.SceneManagement;
using CallerMemberNameAttribute = System.Runtime.CompilerServices.CallerMemberNameAttribute;

namespace Microsoft.MixedReality.SpectatorView
{
    /// <summary>
    /// This class observes changes and updates content on a user device.
    /// </summary>
    public class StateSynchronizationBroadcaster : NetworkManager<StateSynchronizationBroadcaster>
    {
        /// <summary>
        /// Check to enable debug logging.
        /// </summary>
        [Tooltip("Check to enable debug logging.")]
        [SerializeField]
        protected bool debugLogging;

        /// <summary>
        /// Port used for sending data.
        /// </summary>
        [Tooltip("Port used for sending data.")]
        public int Port = 7410;

        private const float PerfUpdateTimeSeconds = 1.0f;
        private float timeUntilNextPerfUpdate = PerfUpdateTimeSeconds;
        private int numFrames = 0;

        private GameObject dontDestroyOnLoadGameObject;

        private readonly List<AssetBundleSend> pendingAssetBundleSends = new List<AssetBundleSend>();

        protected override int RemotePort => Port;

        public event Action<SocketEndpoint> ConnectedAndReady;

        protected override void Awake()
        {
            DebugLog($"Awoken!");
            base.Awake();

            RegisterCommandHandler(StateSynchronizationObserver.SyncCommand, HandleSyncCommand);
            RegisterCommandHandler(StateSynchronizationObserver.PerfDiagnosticModeEnabledCommand, HandlePerfMonitoringModeEnableRequest);
            RegisterCommandHandler(StateSynchronizationObserver.AssetBundleRequestInfoCommand, HandleAssetBundleRequestInfo);
            RegisterCommandHandler(StateSynchronizationObserver.AssetBundleRequestDownloadCommand, HandleAssetBundleRequestDownload);
            RegisterCommandHandler(StateSynchronizationObserver.AssetLoadCompletedCommand, HandleAssetLoadCompleted);

            // Ensure that runInBackground is set to true so that the app continues to send network
            // messages even if it loses focus
            Application.runInBackground = true;
        }

        protected override void OnDestroy()
        {
            base.OnDestroy();

            UnregisterCommandHandler(StateSynchronizationObserver.SyncCommand, HandleSyncCommand);
            UnregisterCommandHandler(StateSynchronizationObserver.PerfDiagnosticModeEnabledCommand, HandlePerfMonitoringModeEnableRequest);
            UnregisterCommandHandler(StateSynchronizationObserver.AssetBundleRequestInfoCommand, HandleAssetBundleRequestInfo);
            UnregisterCommandHandler(StateSynchronizationObserver.AssetBundleRequestDownloadCommand, HandleAssetBundleRequestDownload);
            UnregisterCommandHandler(StateSynchronizationObserver.AssetLoadCompletedCommand, HandleAssetLoadCompleted);
        }

        protected override void Start()
        {
            base.Start();
            StartListening(Port);
        }

        private void DebugLog(string message, [CallerMemberName] string callerMemberName = null)
        {
            if (debugLogging)
            {
                Debug.Log($"StateSynchronizationBroadcaster - {callerMemberName}: {message}", this);
            }
        }

        protected override void OnConnected(INetworkConnection connection)
        {
            DebugLog($"Broadcaster received connection from {connection.ToString()}.");
            base.OnConnected(connection);
        }

        protected override void OnDisconnected(INetworkConnection connection)
        {
<<<<<<< HEAD
            DebugLog($"Broadcaster received disconnect from {endpoint.Address}.");
            base.OnDisconnected(endpoint);
=======
            DebugLog($"Broadcaster received disconnect from {connection.ToString()}"); ;
            base.OnDisconnected(connection);
>>>>>>> 7a912b6e
        }

        /// <summary>
        /// True if network connections exist, otherwise false
        /// </summary>
        public bool HasConnections
        {
            get
            {
                return connectionManager != null && connectionManager.Connections.Count > 0;
            }
        }

        /// <summary>
        /// Returns how many bytes have been queued to send to other devices
        /// </summary>
        public int OutputBytesQueued
        {
            get
            {
                return connectionManager.OutputBytesQueued;
            }
        }

        private void Update()
        {
            if (connectionManager == null)
            {
                return;
            }

            UpdateExtension();
            UpdatePendingAssetBundleSends();

            if (HasConnections && BroadcasterSettings.IsInitialized && BroadcasterSettings.Instance && BroadcasterSettings.Instance.AutomaticallyBroadcastAllGameObjects)
            {
                for (int i = 0; i < SceneManager.sceneCount; i++)
                {
                    Scene scene = SceneManager.GetSceneAt(i);
                    foreach (GameObject root in scene.GetRootGameObjects())
                    {
                        ComponentExtensions.EnsureComponent<TransformBroadcaster>(root);
                    }
                }

                // GameObjects that are marked DontDestroyOnLoad exist in a special scene, and that scene
                // cannot be enumerated via the SceneManager. The only way to access that scene is from a
                // GameObject inside that scene, so we need to create a GameObject we have access to inside
                // that scene in order to enumerate all of its root GameObjects.
                if (dontDestroyOnLoadGameObject == null)
                {
                    dontDestroyOnLoadGameObject = new GameObject("StateSynchronizationBroadcaster_DontDestroyOnLoad");
                    DontDestroyOnLoad(dontDestroyOnLoadGameObject);
                }

                foreach (GameObject root in dontDestroyOnLoadGameObject.scene.GetRootGameObjects())
                {
                    ComponentExtensions.EnsureComponent<TransformBroadcaster>(root);
                }
            }
        }

        /// <summary>
        /// Extension method called on update
        /// </summary>
        protected virtual void UpdateExtension() { }

        /// <summary>
        /// Called after a frame is completed to send state data to socket end points.
        /// </summary>
        public void OnFrameCompleted()
        {
            //Camera update
            using (MemoryStream memoryStream = new MemoryStream())
            using (BinaryWriter message = new BinaryWriter(memoryStream))
            {
                Transform camTrans = null;
                if (Camera.main != null &&
                    Camera.main.transform != null)
                {
                    camTrans = Camera.main.transform;
                }

                message.Write(StateSynchronizationObserver.CameraCommand);
                message.Write(Time.time);
                message.Write(camTrans != null ? camTrans.position : Vector3.zero);
                message.Write(camTrans != null ? camTrans.rotation : Quaternion.identity);
                message.Flush();

                connectionManager.Broadcast(memoryStream.GetBuffer(), 0, memoryStream.Position);
            }

            //Perf
            timeUntilNextPerfUpdate -= Time.deltaTime;
            numFrames++;
            if (timeUntilNextPerfUpdate < 0)
            {
                using (MemoryStream memoryStream = new MemoryStream())
                using (BinaryWriter message = new BinaryWriter(memoryStream))
                {
                    message.Write(StateSynchronizationObserver.PerfCommand);
                    StateSynchronizationPerformanceMonitor.Instance.WriteMessage(message, numFrames);
                    message.Flush();
                    connectionManager.Broadcast(memoryStream.GetBuffer(), 0, memoryStream.Position);
                }

                timeUntilNextPerfUpdate = PerfUpdateTimeSeconds;
                numFrames = 0;
            }
        }

        public void HandleSyncCommand(INetworkConnection connection, string command, BinaryReader reader, int remainingDataSize)
        {
            reader.ReadSingle(); // float time
            StateSynchronizationSceneManager.Instance.ReceiveMessage(connection, reader);
        }

        private void HandlePerfMonitoringModeEnableRequest(INetworkConnection connection, string command, BinaryReader reader, int remainingDataSize)
        {
            bool enabled = reader.ReadBoolean();
            if (StateSynchronizationPerformanceMonitor.Instance != null)
            {
                StateSynchronizationPerformanceMonitor.Instance.SetDiagnosticMode(enabled);
            }
        }

        private bool TryGetAssetBundle(AssetBundlePlatform platform, out string versionIdentity, out string versionDisplayName, out byte[] data)
        {
            var assetPath = $"{platform}/{StateSynchronizationObserver.AssetBundleName}";

            var assetBundle = Resources.Load<TextAsset>(assetPath);
            var version = Resources.Load<AssetBundleVersion>($"{assetPath}.version");

            if ((assetBundle == null) || (version == null))
            {
                versionIdentity = default;
                versionDisplayName = default;
                data = default;
            }
            else
            {
                versionIdentity = version.Identity;
                versionDisplayName = version.DisplayName;
                data = assetBundle.bytes;
            }

            if (assetBundle != null)
            {
                Resources.UnloadAsset(assetBundle);
            }

            if (version != null)
            {
                Resources.UnloadAsset(version);
            }

            return (data != null);
        }

        private void HandleAssetBundleRequestInfo(SocketEndpoint endpoint, string command, BinaryReader reader, int remainingDataSize)
        {
            AssetBundlePlatform platform = (AssetBundlePlatform)reader.ReadByte();
            DebugLog($"Received asset bundle info request for platform {platform}");

            bool hasAsset = TryGetAssetBundle(platform, out var versionIdentity, out var versionDisplayName, out _);

            using (MemoryStream stream = new MemoryStream())
            using (BinaryWriter writer = new BinaryWriter(stream))
            {
                writer.Write(StateSynchronizationObserver.AssetBundleReportInfoCommand);
                writer.Write(hasAsset);

                if (hasAsset)
                {
                    writer.Write(versionIdentity);
                    writer.Write(versionDisplayName);
                }

                endpoint.Send(stream.ToArray());
            }
        }

        private void HandleAssetBundleRequestDownload(SocketEndpoint endpoint, string command, BinaryReader reader, int remainingDataSize)
        {
            AssetBundlePlatform platform = (AssetBundlePlatform)reader.ReadByte();

            bool hasAsset = TryGetAssetBundle(platform, out var versionIdentity, out var versionDisplayName, out var data);

            using (MemoryStream stream = new MemoryStream())
            using (BinaryWriter writer = new BinaryWriter(stream))
            {
                writer.Write(StateSynchronizationObserver.AssetBundleReportDownloadStartCommand);
                writer.Write(hasAsset);

                if (hasAsset)
                {
                    DebugLog($"Starting {StateSynchronizationObserver.FormatBytes(data.Length)} asset bundle send to {endpoint.Address}. Bundle: {AssetBundleVersion.Format(versionIdentity, versionDisplayName)}...");

                    writer.Write(versionIdentity);
                    writer.Write(versionDisplayName);
                    writer.Write(data.Length);

                    pendingAssetBundleSends.Add(new AssetBundleSend
                    {
                        Recipient = endpoint,
                        Data = data,
                        NextDataToSendIndex = 0,
                    });
                }
                else
                {
                    DebugLog($"Unexpectedly received asset bundle download request for platform {platform} from {endpoint.Address}.");
                }

                endpoint.Send(stream.ToArray());
            }
        }

        private void HandleAssetLoadCompleted(SocketEndpoint endpoint, string command, BinaryReader reader, int remainingDataSize)
        {
            DebugLog($"Asset loading is complete for {endpoint.Address}, sending the {nameof(ConnectedAndReady)} event.");

            // Notify everyone the connection is actually ready
            ConnectedAndReady?.Invoke(endpoint);
        }

        private void UpdatePendingAssetBundleSends()
        {
            for (int iPendingSend = (pendingAssetBundleSends.Count - 1); iPendingSend >= 0; iPendingSend--)
            {
                var pendingSend = pendingAssetBundleSends[iPendingSend];

                if (pendingSend.Recipient.IsConnected)
                {
                    using (MemoryStream stream = new MemoryStream())
                    using (BinaryWriter writer = new BinaryWriter(stream))
                    {
                        writer.Write(StateSynchronizationObserver.AssetBundleReportDownloadDataCommand);

                        int bytesRemaining = (pendingSend.Data.Length - pendingSend.NextDataToSendIndex);
                        Debug.Assert(bytesRemaining > 0, this);

                        int bytesToSend = Math.Min(StateSynchronizationObserver.AssetBundleReportDownloadDataMaxByteCount, bytesRemaining);

                        writer.Write(pendingSend.Data, pendingSend.NextDataToSendIndex, bytesToSend);
                        pendingSend.NextDataToSendIndex += bytesToSend;

                        pendingSend.Recipient.Send(stream.ToArray());
                    }

                    if (pendingSend.NextDataToSendIndex == pendingSend.Data.Length)
                    {
                        DebugLog($"Completed {StateSynchronizationObserver.FormatBytes(pendingSend.Data.Length)} asset bundle send to {pendingSend.Recipient.Address}.");
                        pendingAssetBundleSends.RemoveAt(iPendingSend);
                    }
                    else
                    {
                        DebugLog($"Sent {StateSynchronizationObserver.FormatByteProgress(pendingSend.NextDataToSendIndex, pendingSend.Data.Length)} of asset bundle to {pendingSend.Recipient.Address}. Waiting to send more...");
                    }
                }
                else
                {
                    DebugLog($"Abandoning asset bundle send, because observer {pendingSend.Recipient.Address} disconnected.");
                    pendingAssetBundleSends.RemoveAt(iPendingSend);
                }
            }
        }

        private class AssetBundleSend
        {
            public SocketEndpoint Recipient;
            public byte[] Data;
            public int NextDataToSendIndex;
        }
    }
}
<|MERGE_RESOLUTION|>--- conflicted
+++ resolved
@@ -1,374 +1,372 @@
-﻿// Copyright (c) Microsoft Corporation. All rights reserved.
-// Licensed under the MIT License. See LICENSE in the project root for license information.
-
-using System;
-using System.Collections.Generic;
-using System.IO;
-using UnityEngine;
-using UnityEngine.SceneManagement;
-using CallerMemberNameAttribute = System.Runtime.CompilerServices.CallerMemberNameAttribute;
-
-namespace Microsoft.MixedReality.SpectatorView
-{
-    /// <summary>
-    /// This class observes changes and updates content on a user device.
-    /// </summary>
-    public class StateSynchronizationBroadcaster : NetworkManager<StateSynchronizationBroadcaster>
-    {
-        /// <summary>
-        /// Check to enable debug logging.
-        /// </summary>
-        [Tooltip("Check to enable debug logging.")]
-        [SerializeField]
-        protected bool debugLogging;
-
-        /// <summary>
-        /// Port used for sending data.
-        /// </summary>
-        [Tooltip("Port used for sending data.")]
-        public int Port = 7410;
-
-        private const float PerfUpdateTimeSeconds = 1.0f;
-        private float timeUntilNextPerfUpdate = PerfUpdateTimeSeconds;
-        private int numFrames = 0;
-
-        private GameObject dontDestroyOnLoadGameObject;
-
-        private readonly List<AssetBundleSend> pendingAssetBundleSends = new List<AssetBundleSend>();
-
-        protected override int RemotePort => Port;
-
-        public event Action<SocketEndpoint> ConnectedAndReady;
-
-        protected override void Awake()
-        {
-            DebugLog($"Awoken!");
-            base.Awake();
-
-            RegisterCommandHandler(StateSynchronizationObserver.SyncCommand, HandleSyncCommand);
-            RegisterCommandHandler(StateSynchronizationObserver.PerfDiagnosticModeEnabledCommand, HandlePerfMonitoringModeEnableRequest);
-            RegisterCommandHandler(StateSynchronizationObserver.AssetBundleRequestInfoCommand, HandleAssetBundleRequestInfo);
-            RegisterCommandHandler(StateSynchronizationObserver.AssetBundleRequestDownloadCommand, HandleAssetBundleRequestDownload);
-            RegisterCommandHandler(StateSynchronizationObserver.AssetLoadCompletedCommand, HandleAssetLoadCompleted);
-
-            // Ensure that runInBackground is set to true so that the app continues to send network
-            // messages even if it loses focus
-            Application.runInBackground = true;
-        }
-
-        protected override void OnDestroy()
-        {
-            base.OnDestroy();
-
-            UnregisterCommandHandler(StateSynchronizationObserver.SyncCommand, HandleSyncCommand);
-            UnregisterCommandHandler(StateSynchronizationObserver.PerfDiagnosticModeEnabledCommand, HandlePerfMonitoringModeEnableRequest);
-            UnregisterCommandHandler(StateSynchronizationObserver.AssetBundleRequestInfoCommand, HandleAssetBundleRequestInfo);
-            UnregisterCommandHandler(StateSynchronizationObserver.AssetBundleRequestDownloadCommand, HandleAssetBundleRequestDownload);
-            UnregisterCommandHandler(StateSynchronizationObserver.AssetLoadCompletedCommand, HandleAssetLoadCompleted);
-        }
-
-        protected override void Start()
-        {
-            base.Start();
-            StartListening(Port);
-        }
-
-        private void DebugLog(string message, [CallerMemberName] string callerMemberName = null)
-        {
-            if (debugLogging)
-            {
-                Debug.Log($"StateSynchronizationBroadcaster - {callerMemberName}: {message}", this);
-            }
-        }
-
-        protected override void OnConnected(INetworkConnection connection)
-        {
-            DebugLog($"Broadcaster received connection from {connection.ToString()}.");
-            base.OnConnected(connection);
-        }
-
-        protected override void OnDisconnected(INetworkConnection connection)
-        {
-<<<<<<< HEAD
-            DebugLog($"Broadcaster received disconnect from {endpoint.Address}.");
-            base.OnDisconnected(endpoint);
-=======
-            DebugLog($"Broadcaster received disconnect from {connection.ToString()}"); ;
-            base.OnDisconnected(connection);
->>>>>>> 7a912b6e
-        }
-
-        /// <summary>
-        /// True if network connections exist, otherwise false
-        /// </summary>
-        public bool HasConnections
-        {
-            get
-            {
-                return connectionManager != null && connectionManager.Connections.Count > 0;
-            }
-        }
-
-        /// <summary>
-        /// Returns how many bytes have been queued to send to other devices
-        /// </summary>
-        public int OutputBytesQueued
-        {
-            get
-            {
-                return connectionManager.OutputBytesQueued;
-            }
-        }
-
-        private void Update()
-        {
-            if (connectionManager == null)
-            {
-                return;
-            }
-
-            UpdateExtension();
-            UpdatePendingAssetBundleSends();
-
-            if (HasConnections && BroadcasterSettings.IsInitialized && BroadcasterSettings.Instance && BroadcasterSettings.Instance.AutomaticallyBroadcastAllGameObjects)
-            {
-                for (int i = 0; i < SceneManager.sceneCount; i++)
-                {
-                    Scene scene = SceneManager.GetSceneAt(i);
-                    foreach (GameObject root in scene.GetRootGameObjects())
-                    {
-                        ComponentExtensions.EnsureComponent<TransformBroadcaster>(root);
-                    }
-                }
-
-                // GameObjects that are marked DontDestroyOnLoad exist in a special scene, and that scene
-                // cannot be enumerated via the SceneManager. The only way to access that scene is from a
-                // GameObject inside that scene, so we need to create a GameObject we have access to inside
-                // that scene in order to enumerate all of its root GameObjects.
-                if (dontDestroyOnLoadGameObject == null)
-                {
-                    dontDestroyOnLoadGameObject = new GameObject("StateSynchronizationBroadcaster_DontDestroyOnLoad");
-                    DontDestroyOnLoad(dontDestroyOnLoadGameObject);
-                }
-
-                foreach (GameObject root in dontDestroyOnLoadGameObject.scene.GetRootGameObjects())
-                {
-                    ComponentExtensions.EnsureComponent<TransformBroadcaster>(root);
-                }
-            }
-        }
-
-        /// <summary>
-        /// Extension method called on update
-        /// </summary>
-        protected virtual void UpdateExtension() { }
-
-        /// <summary>
-        /// Called after a frame is completed to send state data to socket end points.
-        /// </summary>
-        public void OnFrameCompleted()
-        {
-            //Camera update
-            using (MemoryStream memoryStream = new MemoryStream())
-            using (BinaryWriter message = new BinaryWriter(memoryStream))
-            {
-                Transform camTrans = null;
-                if (Camera.main != null &&
-                    Camera.main.transform != null)
-                {
-                    camTrans = Camera.main.transform;
-                }
-
-                message.Write(StateSynchronizationObserver.CameraCommand);
-                message.Write(Time.time);
-                message.Write(camTrans != null ? camTrans.position : Vector3.zero);
-                message.Write(camTrans != null ? camTrans.rotation : Quaternion.identity);
-                message.Flush();
-
-                connectionManager.Broadcast(memoryStream.GetBuffer(), 0, memoryStream.Position);
-            }
-
-            //Perf
-            timeUntilNextPerfUpdate -= Time.deltaTime;
-            numFrames++;
-            if (timeUntilNextPerfUpdate < 0)
-            {
-                using (MemoryStream memoryStream = new MemoryStream())
-                using (BinaryWriter message = new BinaryWriter(memoryStream))
-                {
-                    message.Write(StateSynchronizationObserver.PerfCommand);
-                    StateSynchronizationPerformanceMonitor.Instance.WriteMessage(message, numFrames);
-                    message.Flush();
-                    connectionManager.Broadcast(memoryStream.GetBuffer(), 0, memoryStream.Position);
-                }
-
-                timeUntilNextPerfUpdate = PerfUpdateTimeSeconds;
-                numFrames = 0;
-            }
-        }
-
-        public void HandleSyncCommand(INetworkConnection connection, string command, BinaryReader reader, int remainingDataSize)
-        {
-            reader.ReadSingle(); // float time
-            StateSynchronizationSceneManager.Instance.ReceiveMessage(connection, reader);
-        }
-
-        private void HandlePerfMonitoringModeEnableRequest(INetworkConnection connection, string command, BinaryReader reader, int remainingDataSize)
-        {
-            bool enabled = reader.ReadBoolean();
-            if (StateSynchronizationPerformanceMonitor.Instance != null)
-            {
-                StateSynchronizationPerformanceMonitor.Instance.SetDiagnosticMode(enabled);
-            }
-        }
-
-        private bool TryGetAssetBundle(AssetBundlePlatform platform, out string versionIdentity, out string versionDisplayName, out byte[] data)
-        {
-            var assetPath = $"{platform}/{StateSynchronizationObserver.AssetBundleName}";
-
-            var assetBundle = Resources.Load<TextAsset>(assetPath);
-            var version = Resources.Load<AssetBundleVersion>($"{assetPath}.version");
-
-            if ((assetBundle == null) || (version == null))
-            {
-                versionIdentity = default;
-                versionDisplayName = default;
-                data = default;
-            }
-            else
-            {
-                versionIdentity = version.Identity;
-                versionDisplayName = version.DisplayName;
-                data = assetBundle.bytes;
-            }
-
-            if (assetBundle != null)
-            {
-                Resources.UnloadAsset(assetBundle);
-            }
-
-            if (version != null)
-            {
-                Resources.UnloadAsset(version);
-            }
-
-            return (data != null);
-        }
-
-        private void HandleAssetBundleRequestInfo(SocketEndpoint endpoint, string command, BinaryReader reader, int remainingDataSize)
-        {
-            AssetBundlePlatform platform = (AssetBundlePlatform)reader.ReadByte();
-            DebugLog($"Received asset bundle info request for platform {platform}");
-
-            bool hasAsset = TryGetAssetBundle(platform, out var versionIdentity, out var versionDisplayName, out _);
-
-            using (MemoryStream stream = new MemoryStream())
-            using (BinaryWriter writer = new BinaryWriter(stream))
-            {
-                writer.Write(StateSynchronizationObserver.AssetBundleReportInfoCommand);
-                writer.Write(hasAsset);
-
-                if (hasAsset)
-                {
-                    writer.Write(versionIdentity);
-                    writer.Write(versionDisplayName);
-                }
-
-                endpoint.Send(stream.ToArray());
-            }
-        }
-
-        private void HandleAssetBundleRequestDownload(SocketEndpoint endpoint, string command, BinaryReader reader, int remainingDataSize)
-        {
-            AssetBundlePlatform platform = (AssetBundlePlatform)reader.ReadByte();
-
-            bool hasAsset = TryGetAssetBundle(platform, out var versionIdentity, out var versionDisplayName, out var data);
-
-            using (MemoryStream stream = new MemoryStream())
-            using (BinaryWriter writer = new BinaryWriter(stream))
-            {
-                writer.Write(StateSynchronizationObserver.AssetBundleReportDownloadStartCommand);
-                writer.Write(hasAsset);
-
-                if (hasAsset)
-                {
-                    DebugLog($"Starting {StateSynchronizationObserver.FormatBytes(data.Length)} asset bundle send to {endpoint.Address}. Bundle: {AssetBundleVersion.Format(versionIdentity, versionDisplayName)}...");
-
-                    writer.Write(versionIdentity);
-                    writer.Write(versionDisplayName);
-                    writer.Write(data.Length);
-
-                    pendingAssetBundleSends.Add(new AssetBundleSend
-                    {
-                        Recipient = endpoint,
-                        Data = data,
-                        NextDataToSendIndex = 0,
-                    });
-                }
-                else
-                {
-                    DebugLog($"Unexpectedly received asset bundle download request for platform {platform} from {endpoint.Address}.");
-                }
-
-                endpoint.Send(stream.ToArray());
-            }
-        }
-
-        private void HandleAssetLoadCompleted(SocketEndpoint endpoint, string command, BinaryReader reader, int remainingDataSize)
-        {
-            DebugLog($"Asset loading is complete for {endpoint.Address}, sending the {nameof(ConnectedAndReady)} event.");
-
-            // Notify everyone the connection is actually ready
-            ConnectedAndReady?.Invoke(endpoint);
-        }
-
-        private void UpdatePendingAssetBundleSends()
-        {
-            for (int iPendingSend = (pendingAssetBundleSends.Count - 1); iPendingSend >= 0; iPendingSend--)
-            {
-                var pendingSend = pendingAssetBundleSends[iPendingSend];
-
-                if (pendingSend.Recipient.IsConnected)
-                {
-                    using (MemoryStream stream = new MemoryStream())
-                    using (BinaryWriter writer = new BinaryWriter(stream))
-                    {
-                        writer.Write(StateSynchronizationObserver.AssetBundleReportDownloadDataCommand);
-
-                        int bytesRemaining = (pendingSend.Data.Length - pendingSend.NextDataToSendIndex);
-                        Debug.Assert(bytesRemaining > 0, this);
-
-                        int bytesToSend = Math.Min(StateSynchronizationObserver.AssetBundleReportDownloadDataMaxByteCount, bytesRemaining);
-
-                        writer.Write(pendingSend.Data, pendingSend.NextDataToSendIndex, bytesToSend);
-                        pendingSend.NextDataToSendIndex += bytesToSend;
-
-                        pendingSend.Recipient.Send(stream.ToArray());
-                    }
-
-                    if (pendingSend.NextDataToSendIndex == pendingSend.Data.Length)
-                    {
-                        DebugLog($"Completed {StateSynchronizationObserver.FormatBytes(pendingSend.Data.Length)} asset bundle send to {pendingSend.Recipient.Address}.");
-                        pendingAssetBundleSends.RemoveAt(iPendingSend);
-                    }
-                    else
-                    {
-                        DebugLog($"Sent {StateSynchronizationObserver.FormatByteProgress(pendingSend.NextDataToSendIndex, pendingSend.Data.Length)} of asset bundle to {pendingSend.Recipient.Address}. Waiting to send more...");
-                    }
-                }
-                else
-                {
-                    DebugLog($"Abandoning asset bundle send, because observer {pendingSend.Recipient.Address} disconnected.");
-                    pendingAssetBundleSends.RemoveAt(iPendingSend);
-                }
-            }
-        }
-
-        private class AssetBundleSend
-        {
-            public SocketEndpoint Recipient;
-            public byte[] Data;
-            public int NextDataToSendIndex;
-        }
-    }
-}
+﻿// Copyright (c) Microsoft Corporation. All rights reserved.
+// Licensed under the MIT License. See LICENSE in the project root for license information.
+
+using System;
+using System.Collections.Generic;
+using System.IO;
+using UnityEngine;
+using UnityEngine.SceneManagement;
+using CallerMemberNameAttribute = System.Runtime.CompilerServices.CallerMemberNameAttribute;
+
+namespace Microsoft.MixedReality.SpectatorView
+{
+    /// <summary>
+    /// This class observes changes and updates content on a user device.
+    /// </summary>
+    public class StateSynchronizationBroadcaster : NetworkManager<StateSynchronizationBroadcaster>
+    {
+        /// <summary>
+        /// Check to enable debug logging.
+        /// </summary>
+        [Tooltip("Check to enable debug logging.")]
+        [SerializeField]
+        protected bool debugLogging;
+
+        /// <summary>
+        /// Port used for sending data.
+        /// </summary>
+        [Tooltip("Port used for sending data.")]
+        public int Port = 7410;
+
+        private const float PerfUpdateTimeSeconds = 1.0f;
+        private float timeUntilNextPerfUpdate = PerfUpdateTimeSeconds;
+        private int numFrames = 0;
+
+        private GameObject dontDestroyOnLoadGameObject;
+
+        private readonly List<AssetBundleSend> pendingAssetBundleSends = new List<AssetBundleSend>();
+
+        protected override int RemotePort => Port;
+
+        public event Action<INetworkConnection> ConnectedAndReady;
+
+        protected override void Awake()
+        {
+            DebugLog($"Awoken!");
+            base.Awake();
+
+            RegisterCommandHandler(StateSynchronizationObserver.SyncCommand, HandleSyncCommand);
+            RegisterCommandHandler(StateSynchronizationObserver.PerfDiagnosticModeEnabledCommand, HandlePerfMonitoringModeEnableRequest);
+            RegisterCommandHandler(StateSynchronizationObserver.AssetBundleRequestInfoCommand, HandleAssetBundleRequestInfo);
+            RegisterCommandHandler(StateSynchronizationObserver.AssetBundleRequestDownloadCommand, HandleAssetBundleRequestDownload);
+            RegisterCommandHandler(StateSynchronizationObserver.AssetLoadCompletedCommand, HandleAssetLoadCompleted);
+
+            // Ensure that runInBackground is set to true so that the app continues to send network
+            // messages even if it loses focus
+            Application.runInBackground = true;
+        }
+
+        protected override void OnDestroy()
+        {
+            base.OnDestroy();
+
+            UnregisterCommandHandler(StateSynchronizationObserver.SyncCommand, HandleSyncCommand);
+            UnregisterCommandHandler(StateSynchronizationObserver.PerfDiagnosticModeEnabledCommand, HandlePerfMonitoringModeEnableRequest);
+            UnregisterCommandHandler(StateSynchronizationObserver.AssetBundleRequestInfoCommand, HandleAssetBundleRequestInfo);
+            UnregisterCommandHandler(StateSynchronizationObserver.AssetBundleRequestDownloadCommand, HandleAssetBundleRequestDownload);
+            UnregisterCommandHandler(StateSynchronizationObserver.AssetLoadCompletedCommand, HandleAssetLoadCompleted);
+        }
+
+        protected override void Start()
+        {
+            base.Start();
+            StartListening(Port);
+        }
+
+        private void DebugLog(string message)
+        {
+            if (debugLogging)
+            {
+                Debug.Log($"StateSynchronizationBroadcaster - {message}");
+            }
+        }
+
+        protected override void OnConnected(INetworkConnection connection)
+        {
+            DebugLog($"Broadcaster received connection from {connection.ToString()}.");
+            base.OnConnected(connection);
+        }
+
+        protected override void OnDisconnected(INetworkConnection connection)
+        {
+            DebugLog($"Broadcaster received disconnect from {connection.ToString()}"); ;
+            base.OnDisconnected(connection);
+        }
+
+        /// <summary>
+        /// True if network connections exist, otherwise false
+        /// </summary>
+        public bool HasConnections
+        {
+            get
+            {
+                return connectionManager != null && connectionManager.Connections.Count > 0;
+            }
+        }
+
+        /// <summary>
+        /// Returns how many bytes have been queued to send to other devices
+        /// </summary>
+        public int OutputBytesQueued
+        {
+            get
+            {
+                return connectionManager.OutputBytesQueued;
+            }
+        }
+
+        private void Update()
+        {
+            if (connectionManager == null)
+            {
+                return;
+            }
+
+            UpdateExtension();
+            UpdatePendingAssetBundleSends();
+
+            if (HasConnections && BroadcasterSettings.IsInitialized && BroadcasterSettings.Instance && BroadcasterSettings.Instance.AutomaticallyBroadcastAllGameObjects)
+            {
+                for (int i = 0; i < SceneManager.sceneCount; i++)
+                {
+                    Scene scene = SceneManager.GetSceneAt(i);
+                    foreach (GameObject root in scene.GetRootGameObjects())
+                    {
+                        ComponentExtensions.EnsureComponent<TransformBroadcaster>(root);
+                    }
+                }
+
+                // GameObjects that are marked DontDestroyOnLoad exist in a special scene, and that scene
+                // cannot be enumerated via the SceneManager. The only way to access that scene is from a
+                // GameObject inside that scene, so we need to create a GameObject we have access to inside
+                // that scene in order to enumerate all of its root GameObjects.
+                if (dontDestroyOnLoadGameObject == null)
+                {
+                    dontDestroyOnLoadGameObject = new GameObject("StateSynchronizationBroadcaster_DontDestroyOnLoad");
+                    DontDestroyOnLoad(dontDestroyOnLoadGameObject);
+                }
+
+                foreach (GameObject root in dontDestroyOnLoadGameObject.scene.GetRootGameObjects())
+                {
+                    ComponentExtensions.EnsureComponent<TransformBroadcaster>(root);
+                }
+            }
+        }
+
+        /// <summary>
+        /// Extension method called on update
+        /// </summary>
+        protected virtual void UpdateExtension() { }
+
+        /// <summary>
+        /// Called after a frame is completed to send state data to socket end points.
+        /// </summary>
+        public void OnFrameCompleted()
+        {
+            //Camera update
+            using (MemoryStream memoryStream = new MemoryStream())
+            using (BinaryWriter message = new BinaryWriter(memoryStream))
+            {
+                Transform camTrans = null;
+                if (Camera.main != null &&
+                    Camera.main.transform != null)
+                {
+                    camTrans = Camera.main.transform;
+                }
+
+                message.Write(StateSynchronizationObserver.CameraCommand);
+                message.Write(Time.time);
+                message.Write(camTrans != null ? camTrans.position : Vector3.zero);
+                message.Write(camTrans != null ? camTrans.rotation : Quaternion.identity);
+                message.Flush();
+
+                connectionManager.Broadcast(memoryStream.GetBuffer(), 0, memoryStream.Position);
+            }
+
+            //Perf
+            timeUntilNextPerfUpdate -= Time.deltaTime;
+            numFrames++;
+            if (timeUntilNextPerfUpdate < 0)
+            {
+                using (MemoryStream memoryStream = new MemoryStream())
+                using (BinaryWriter message = new BinaryWriter(memoryStream))
+                {
+                    message.Write(StateSynchronizationObserver.PerfCommand);
+                    StateSynchronizationPerformanceMonitor.Instance.WriteMessage(message, numFrames);
+                    message.Flush();
+                    connectionManager.Broadcast(memoryStream.GetBuffer(), 0, memoryStream.Position);
+                }
+
+                timeUntilNextPerfUpdate = PerfUpdateTimeSeconds;
+                numFrames = 0;
+            }
+        }
+
+        public void HandleSyncCommand(INetworkConnection connection, string command, BinaryReader reader, int remainingDataSize)
+        {
+            reader.ReadSingle(); // float time
+            StateSynchronizationSceneManager.Instance.ReceiveMessage(connection, reader);
+        }
+
+        private void HandlePerfMonitoringModeEnableRequest(INetworkConnection connection, string command, BinaryReader reader, int remainingDataSize)
+        {
+            bool enabled = reader.ReadBoolean();
+            if (StateSynchronizationPerformanceMonitor.Instance != null)
+            {
+                StateSynchronizationPerformanceMonitor.Instance.SetDiagnosticMode(enabled);
+            }
+        }
+
+        private bool TryGetAssetBundle(AssetBundlePlatform platform, out string versionIdentity, out string versionDisplayName, out byte[] data)
+        {
+            var assetPath = $"{platform}/{StateSynchronizationObserver.AssetBundleName}";
+
+            var assetBundle = Resources.Load<TextAsset>(assetPath);
+            var version = Resources.Load<AssetBundleVersion>($"{assetPath}.version");
+
+            if ((assetBundle == null) || (version == null))
+            {
+                versionIdentity = default;
+                versionDisplayName = default;
+                data = default;
+            }
+            else
+            {
+                versionIdentity = version.Identity;
+                versionDisplayName = version.DisplayName;
+                data = assetBundle.bytes;
+            }
+
+            if (assetBundle != null)
+            {
+                Resources.UnloadAsset(assetBundle);
+            }
+
+            if (version != null)
+            {
+                Resources.UnloadAsset(version);
+            }
+
+            return (data != null);
+        }
+
+        private void HandleAssetBundleRequestInfo(INetworkConnection connection, string command, BinaryReader reader, int remainingDataSize)
+        {
+            AssetBundlePlatform platform = (AssetBundlePlatform)reader.ReadByte();
+            DebugLog($"Received asset bundle info request for platform {platform}");
+
+            bool hasAsset = TryGetAssetBundle(platform, out var versionIdentity, out var versionDisplayName, out _);
+
+            using (MemoryStream stream = new MemoryStream())
+            using (BinaryWriter writer = new BinaryWriter(stream))
+            {
+                writer.Write(StateSynchronizationObserver.AssetBundleReportInfoCommand);
+                writer.Write(hasAsset);
+
+                if (hasAsset)
+                {
+                    writer.Write(versionIdentity);
+                    writer.Write(versionDisplayName);
+                }
+
+                var message = stream.ToArray();
+                connection.Send(message, 0, message.LongLength);
+            }
+        }
+
+        private void HandleAssetBundleRequestDownload(INetworkConnection connection, string command, BinaryReader reader, int remainingDataSize)
+        {
+            AssetBundlePlatform platform = (AssetBundlePlatform)reader.ReadByte();
+
+            bool hasAsset = TryGetAssetBundle(platform, out var versionIdentity, out var versionDisplayName, out var data);
+
+            using (MemoryStream stream = new MemoryStream())
+            using (BinaryWriter writer = new BinaryWriter(stream))
+            {
+                writer.Write(StateSynchronizationObserver.AssetBundleReportDownloadStartCommand);
+                writer.Write(hasAsset);
+
+                if (hasAsset)
+                {
+                    DebugLog($"Starting {StateSynchronizationObserver.FormatBytes(data.Length)} asset bundle send to {connection.ToString()}. Bundle: {AssetBundleVersion.Format(versionIdentity, versionDisplayName)}...");
+
+                    writer.Write(versionIdentity);
+                    writer.Write(versionDisplayName);
+                    writer.Write(data.Length);
+
+                    pendingAssetBundleSends.Add(new AssetBundleSend
+                    {
+                        Recipient = connection,
+                        Data = data,
+                        NextDataToSendIndex = 0,
+                    });
+                }
+                else
+                {
+                    DebugLog($"Unexpectedly received asset bundle download request for platform {platform} from {connection.ToString()}.");
+                }
+
+                var message = stream.ToArray();
+                connection.Send(message, 0, message.LongLength);
+            }
+        }
+
+        private void HandleAssetLoadCompleted(INetworkConnection connection, string command, BinaryReader reader, int remainingDataSize)
+        {
+            DebugLog($"Asset loading is complete for {connection.ToString()}, sending the {nameof(ConnectedAndReady)} event.");
+
+            // Notify everyone the connection is actually ready
+            ConnectedAndReady?.Invoke(connection);
+        }
+
+        private void UpdatePendingAssetBundleSends()
+        {
+            for (int iPendingSend = (pendingAssetBundleSends.Count - 1); iPendingSend >= 0; iPendingSend--)
+            {
+                var pendingSend = pendingAssetBundleSends[iPendingSend];
+
+                if (pendingSend.Recipient.IsConnected)
+                {
+                    using (MemoryStream stream = new MemoryStream())
+                    using (BinaryWriter writer = new BinaryWriter(stream))
+                    {
+                        writer.Write(StateSynchronizationObserver.AssetBundleReportDownloadDataCommand);
+
+                        int bytesRemaining = (pendingSend.Data.Length - pendingSend.NextDataToSendIndex);
+                        Debug.Assert(bytesRemaining > 0, this);
+
+                        int bytesToSend = Math.Min(StateSynchronizationObserver.AssetBundleReportDownloadDataMaxByteCount, bytesRemaining);
+
+                        writer.Write(pendingSend.Data, pendingSend.NextDataToSendIndex, bytesToSend);
+                        pendingSend.NextDataToSendIndex += bytesToSend;
+
+                        var message = stream.ToArray();
+                        pendingSend.Recipient.Send(message, 0, message.LongLength);
+                    }
+
+                    if (pendingSend.NextDataToSendIndex == pendingSend.Data.Length)
+                    {
+                        DebugLog($"Completed {StateSynchronizationObserver.FormatBytes(pendingSend.Data.Length)} asset bundle send to {pendingSend.Recipient.ToString()}.");
+                        pendingAssetBundleSends.RemoveAt(iPendingSend);
+                    }
+                    else
+                    {
+                        DebugLog($"Sent {StateSynchronizationObserver.FormatByteProgress(pendingSend.NextDataToSendIndex, pendingSend.Data.Length)} of asset bundle to {pendingSend.Recipient.ToString()}. Waiting to send more...");
+                    }
+                }
+                else
+                {
+                    DebugLog($"Abandoning asset bundle send, because observer {pendingSend.Recipient.ToString()} disconnected.");
+                    pendingAssetBundleSends.RemoveAt(iPendingSend);
+                }
+            }
+        }
+
+        private class AssetBundleSend
+        {
+            public INetworkConnection Recipient;
+            public byte[] Data;
+            public int NextDataToSendIndex;
+        }
+    }
+}