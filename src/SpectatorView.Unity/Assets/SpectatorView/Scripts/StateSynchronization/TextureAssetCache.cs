--- conflicted
+++ resolved
@@ -1,66 +1,59 @@
-﻿// Copyright (c) Microsoft Corporation. All rights reserved.
-// Licensed under the MIT License. See LICENSE in the project root for license information.
-
-using System;
-using System.Collections.Generic;
-using System.IO;
-using UnityEngine;
-
-namespace Microsoft.MixedReality.SpectatorView
-{
-<<<<<<< HEAD
-    [Serializable]
-    internal class TextureAsset : AssetCacheEntry<Texture> { }
-
-    internal class TextureAssetCache : AssetCache<TextureAssetCache, TextureAsset, Texture>, IAssetSerializer<Texture>
-=======
-    internal class TextureAssetCache : AssetCache<Texture>, IAssetSerializer<Texture>
->>>>>>> 7a912b6e
-    {
-        public static readonly ShortID ID = new ShortID("TAC");
-
-        private static bool IsTextureAssetExtension(string fileExtension)
-        {
-            switch (fileExtension)
-            {
-                case ".png":
-                case ".jpg":
-                case ".jpeg":
-                case ".psd":
-                case ".tga":
-                case ".gif":
-                case ".bmp":
-                case ".pict":
-                case ".iff":
-                    return true;
-                default:
-                    return false;
-            }
-        }
-
-        public ShortID GetID()
-        {
-            return ID;
-        }
-
-        public bool CanSerialize(Texture asset)
-        {
-            return asset == null || GetAssetId(asset) != AssetId.Empty;
-        }
-
-        public void Serialize(BinaryWriter writer, Texture asset)
-        {
-            writer.Write(GetAssetId(asset));
-        }
-
-        public Texture Deserialize(BinaryReader reader)
-        {
-            return GetAsset(reader.ReadAssetId());
-        }
-
-        protected override IEnumerable<Texture> EnumerateAllAssets()
-        {
-            return EnumerateAllAssetsInAssetDatabase<Texture>(IsTextureAssetExtension);
-        }
-    }
+﻿// Copyright (c) Microsoft Corporation. All rights reserved.
+// Licensed under the MIT License. See LICENSE in the project root for license information.
+
+using System;
+using System.Collections.Generic;
+using System.IO;
+using UnityEngine;
+
+namespace Microsoft.MixedReality.SpectatorView
+{
+    internal class TextureAssetCache : AssetCache<TextureAssetCache, Texture>, IAssetSerializer<Texture>
+    {
+        public static readonly ShortID ID = new ShortID("TAC");
+
+        private static bool IsTextureAssetExtension(string fileExtension)
+        {
+            switch (fileExtension)
+            {
+                case ".png":
+                case ".jpg":
+                case ".jpeg":
+                case ".psd":
+                case ".tga":
+                case ".gif":
+                case ".bmp":
+                case ".pict":
+                case ".iff":
+                    return true;
+                default:
+                    return false;
+            }
+        }
+
+        public ShortID GetID()
+        {
+            return ID;
+        }
+
+        public bool CanSerialize(Texture asset)
+        {
+            return asset == null || GetAssetId(asset) != AssetId.Empty;
+        }
+
+        public void Serialize(BinaryWriter writer, Texture asset)
+        {
+            writer.Write(GetAssetId(asset));
+        }
+
+        public Texture Deserialize(BinaryReader reader)
+        {
+            return GetAsset(reader.ReadAssetId());
+        }
+
+        protected override IEnumerable<Texture> EnumerateAllAssets()
+        {
+            return EnumerateAllAssetsInAssetDatabase<Texture>(IsTextureAssetExtension);
+        }
+    }
 }