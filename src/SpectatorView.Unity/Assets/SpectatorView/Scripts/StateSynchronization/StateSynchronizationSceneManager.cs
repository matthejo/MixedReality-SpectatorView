--- conflicted
+++ resolved
@@ -1,552 +1,538 @@
-﻿// Copyright (c) Microsoft Corporation. All rights reserved.
-// Licensed under the MIT License. See LICENSE in the project root for license information.
-
-using System;
-using System.Collections;
-using System.Collections.Generic;
-using System.IO;
-using System.Linq;
-using UnityEngine;
-
-#if UNITY_EDITOR
-using UnityEditor;
-#endif
-
-namespace Microsoft.MixedReality.SpectatorView
-{
-    /// <summary>
-    /// Service that registers ComponentBroadcasterDefinitions used to create ComponentBroadcasters for components
-    /// and to manage both broadcasting and observing components.
-    /// </summary>
-    public class StateSynchronizationSceneManager : Singleton<StateSynchronizationSceneManager>
-    {
-        private const int FrameVotesUntilChangingFrameSkipCount = 10;
-        private const int MaximumQueuedByteCount = 2048;
-        private const float QueueAgeMillisecondsPerFrameSkip = 0.05f;
-        private int framesToSkipForBuffering = 0;
-        private int frameSkippingStride = 1;
-        private int frameSkippingVoteCounter = 0;
-        private short nextLocallyUniqueId;
-        private bool shouldClearScene;
-
-        public const string DefaultStateSynchronizationPerformanceParametersPrefabName = "DefaultStateSynchronizationPerformanceParameters";
-        public const string CustomBroadcasterServicesPrefabName = "CustomBroadcasterServices";
-
-        private Dictionary<short, GameObject> objectMirrors = new Dictionary<short, GameObject>();
-
-        private Dictionary<ShortID, IComponentBroadcasterService> componentBroadcasterServices = new Dictionary<ShortID, IComponentBroadcasterService>();
-
-<<<<<<< HEAD
-        private readonly HashSet<SocketEndpoint> pendingConnections = new HashSet<SocketEndpoint>();
-        private readonly List<SocketEndpoint> addedConnections = new List<SocketEndpoint>();
-        private readonly List<SocketEndpoint> removedConnections = new List<SocketEndpoint>();
-        private readonly List<SocketEndpoint> continuedConnections = new List<SocketEndpoint>();
-=======
-        private readonly List<INetworkConnection> addedConnections = new List<INetworkConnection>();
-        private readonly List<INetworkConnection> removedConnections = new List<INetworkConnection>();
-        private readonly List<INetworkConnection> continuedConnections = new List<INetworkConnection>();
->>>>>>> 7a912b6e
-
-        private List<IComponentBroadcaster> broadcasterComponents = new List<IComponentBroadcaster>();
-        internal IReadOnlyList<IComponentBroadcaster> BroadcasterComponents
-        {
-            get { return broadcasterComponents; }
-        }
-
-        private List<ComponentBroadcasterDefinition> componentBroadcasterDefinitions = new List<ComponentBroadcasterDefinition>();
-        internal IReadOnlyList<ComponentBroadcasterDefinition> ComponentBroadcasterDefinitions
-        {
-            get { return componentBroadcasterDefinitions; }
-        }
-
-        /// <summary>
-        /// Registers an IComponentBroadcasterService along with a ComponentBroadcasterDefinition. This service and definition
-        /// control how a particular type of Component is both broadcast and observed.
-        /// </summary>
-        /// <param name="service">The service which controls broadcasting and observing component changes.</param>
-        /// <param name="componentDefinition">The definition controlling when a component should be broadcast.</param>
-        public void RegisterService(IComponentBroadcasterService service, ComponentBroadcasterDefinition componentDefinition)
-        {
-            if (componentBroadcasterServices.TryGetValue(service.GetID(), out IComponentBroadcasterService existingService))
-            {
-                Debug.LogError($"Duplicate IComponentBroadcasterService key detected: {service.GetID().ToString()} was previously registered for a service with type {existingService.GetType().Name} and now it is being re-registered for a service with type {service.GetType().Name}.");
-                return;
-            }
-
-            componentBroadcasterDefinitions.Add(componentDefinition);
-            componentBroadcasterServices.Add(service.GetID(), service);
-        }
-
-        internal Transform RootTransform
-        {
-            get { return transform; }
-        }
-
-        protected override void Awake()
-        {
-            base.Awake();
-
-            GameObject customServices = Resources.Load<GameObject>(CustomBroadcasterServicesPrefabName);
-            if (customServices != null)
-            {
-                Instantiate(customServices, null);
-            }
-
-            GameObject performanceParameters = Resources.Load<GameObject>(DefaultStateSynchronizationPerformanceParametersPrefabName);
-            if (performanceParameters != null)
-            {
-                Instantiate(performanceParameters, this.transform);
-            }
-        }
-
-        internal short GetNewTransformId()
-        {
-            short startId = nextLocallyUniqueId;
-            while (nextLocallyUniqueId == TransformBroadcaster.NullTransformId || objectMirrors.ContainsKey(nextLocallyUniqueId))
-            {
-                nextLocallyUniqueId++;
-
-                if (nextLocallyUniqueId == startId)
-                {
-                    throw new InvalidOperationException("Exceeded the maximum number of transforms");
-                }
-            }
-
-            return nextLocallyUniqueId;
-        }
-
-        internal void AddComponentBroadcaster(IComponentBroadcaster ComponentBroadcaster)
-        {
-            broadcasterComponents.Add(ComponentBroadcaster);
-        }
-
-        private void Start()
-        {
-            if (StateSynchronizationBroadcaster.IsInitialized)
-            {
-                StateSynchronizationBroadcaster.Instance.Connected += OnClientConnected;
-                StateSynchronizationBroadcaster.Instance.ConnectedAndReady += OnClientConnectedAndReady;
-                StateSynchronizationBroadcaster.Instance.Disconnected += OnClientDisconnected;
-
-                if (StateSynchronizationBroadcaster.Instance.IsConnected)
-                {
-                    foreach (var connection in StateSynchronizationBroadcaster.Instance.Connections)
-                    {
-                        OnClientConnected(connection);
-                    }
-                }
-            }
-
-            StartCoroutine(RunEndOfFrameUpdates());
-        }
-
-        private void OnClientConnected(INetworkConnection connection)
-        {
-<<<<<<< HEAD
-            pendingConnections.Add(endpoint);
-        }
-
-        private void OnClientConnectedAndReady(SocketEndpoint endpoint)
-        {
-            pendingConnections.Remove(endpoint);
-            addedConnections.Add(endpoint);
-=======
-            addedConnections.Add(connection);
->>>>>>> 7a912b6e
-        }
-
-        private void OnClientDisconnected(INetworkConnection connection)
-        {
-<<<<<<< HEAD
-            pendingConnections.Remove(endpoint);
-            removedConnections.Add(endpoint);
-=======
-            removedConnections.Add(connection);
->>>>>>> 7a912b6e
-        }
-
-        internal void MarkSceneDirty()
-        {
-            shouldClearScene = true;
-        }
-
-        private void ClearScene()
-        {
-            int numChildren = transform.childCount;
-            while (numChildren > 0)
-            {
-                numChildren--;
-                DestroyImmediate(transform.GetChild(numChildren).gameObject);
-            }
-
-            objectMirrors.Clear();
-            broadcasterComponents.Clear();
-        }
-
-        /// <summary>
-        /// Writes the header for a ComponentBroadcaster's synchronize command, used
-        /// to send a component's state change from the broadcaster to the observer.
-        /// </summary>
-        /// <param name="message">The message in which to write the header.</param>
-        public void WriteSynchronizeCommandHeader(BinaryWriter message)
-        {
-            message.Write(StateSynchronizationObserver.SyncCommand);
-            message.Write(Time.time);
-        }
-
-        /// <summary>
-        /// Sends a message to a collection of INetworkConnections.
-        /// </summary>
-        /// <param name="connections">The connections to send the message to</param>
-        /// <param name="data">A reference to the data to send</param>
-        /// <param name="offset">The offset from the start of the array to use to obtain the data to send</param>
-        /// <param name="length">The length of the data to send</param>
-        public void Send(IEnumerable<INetworkConnection> connections, byte[] data, long offset, long length)
-        {
-            using (StateSynchronizationPerformanceMonitor.Instance.MeasureEventDuration(nameof(StateSynchronizationSceneManager), "Send"))
-            {
-                if (StateSynchronizationBroadcaster.IsInitialized && StateSynchronizationBroadcaster.Instance.HasConnections)
-                {
-                    foreach (INetworkConnection connection in connections)
-                    {
-                        StateSynchronizationPerformanceMonitor.Instance.IncrementEventCount(nameof(StateSynchronizationSceneManager), "Send");
-                        connection.Send(data, offset, length);
-                    }
-                }
-            }
-        }
-
-        internal void SendGlobalShaderProperties(IList<GlobalMaterialPropertyAsset> changedProperties, IEnumerable<INetworkConnection> connections)
-        {
-            using (MemoryStream memoryStream = new MemoryStream())
-            using (BinaryWriter message = new BinaryWriter(memoryStream))
-            {
-                WriteSynchronizeCommandHeader(message);
-
-                message.Write(SynchronizedSceneChangeTypeGlobalShaderProperty.Value);
-                message.Write(changedProperties.Count);
-                foreach (var propertyAccessor in changedProperties)
-                {
-                    propertyAccessor.Write(message);
-                }
-
-                message.Flush();
-                foreach (INetworkConnection connection in connections)
-                {
-                    connection.Send(memoryStream.GetBuffer(), 0, memoryStream.Position);
-                }
-            }
-        }
-
-        private void ReadGlobalShaderProperties(BinaryReader message)
-        {
-            int count = message.ReadInt32();
-            for (int i = 0; i < count; i++)
-            {
-                GlobalMaterialPropertyAsset.Read(message);
-            }
-        }
-
-        static readonly ShortID SynchronizedSceneChangeTypeGlobalShaderProperty = new ShortID("SHA");
-
-        internal void ReceiveMessage(INetworkConnection connection, BinaryReader reader)
-        {
-            ShortID typeID = reader.ReadShortID();
-
-            if (typeID == SynchronizedSceneChangeTypeGlobalShaderProperty)
-            {
-                ReadGlobalShaderProperties(reader);
-            }
-            else
-            {
-                if (shouldClearScene)
-                {
-                    ClearScene();
-                    shouldClearScene = false;
-                }
-
-                IComponentBroadcasterService componentService;
-                if (componentBroadcasterServices.TryGetValue(typeID, out componentService))
-                {
-                    short id = reader.ReadInt16();
-                    ComponentBroadcasterChangeType changeType = (ComponentBroadcasterChangeType)reader.ReadByte();
-
-                    switch (changeType)
-                    {
-                        case ComponentBroadcasterChangeType.Created:
-                            {
-                                GameObject mirror = GetOrCreateMirror(id);
-                                componentService.Create(mirror);
-                            }
-                            break;
-                        case ComponentBroadcasterChangeType.Updated:
-                            {
-                                GameObject mirror = GetOrCreateMirror(id);
-                                componentService.Read(connection, reader, mirror);
-                            }
-                            break;
-                        case ComponentBroadcasterChangeType.Destroyed:
-                            {
-                                GameObject mirror = FindGameObjectWithId(id);
-                                if (mirror != null)
-                                {
-                                    componentService.Destroy(mirror);
-                                }
-                            }
-                            break;
-                    }
-                }
-            }
-        }
-
-        internal void LerpReceiveMessage(BinaryReader reader, float lerpVal)
-        {
-            ShortID typeID = reader.ReadShortID();
-
-            IComponentBroadcasterService componentService;
-            if (componentBroadcasterServices.TryGetValue(typeID, out componentService))
-            {
-                short id = reader.ReadInt16();
-                ComponentBroadcasterChangeType changeType = (ComponentBroadcasterChangeType)reader.ReadByte();
-                if (changeType == ComponentBroadcasterChangeType.Updated)
-                {
-                    GameObject mirror;
-                    if (objectMirrors.TryGetValue(id, out mirror))
-                    {
-                        componentService.LerpRead(reader, mirror, lerpVal);
-                    }
-                }
-            }
-        }
-
-        internal GameObject FindGameObjectWithId(short id)
-        {
-            GameObject objectMirror;
-            objectMirrors.TryGetValue(id, out objectMirror);
-            return objectMirror;
-        }
-
-        internal GameObject GetOrCreateMirror(short id)
-        {
-            GameObject objectMirror;
-            if (!objectMirrors.TryGetValue(id, out objectMirror))
-            {
-                objectMirror = new GameObject(id.ToString());
-                objectMirror.AddComponent<TransformObserver>().Id = id;
-                objectMirror.transform.SetParent(RootTransform, worldPositionStays: false);
-                objectMirrors.Add(id, objectMirror);
-            }
-
-            return objectMirror;
-        }
-
-        internal void AssignMirror(GameObject objectMirror, short id)
-        {
-            GameObject existingMirror;
-            if (objectMirrors.TryGetValue(id, out existingMirror))
-            {
-                Debug.LogError("Attempting to assign a mirror ID that already exists: " + id + " is assigned to a GameObject with name " + existingMirror.name);
-            }
-            else
-            {
-                objectMirror.EnsureComponent<TransformObserver>().Id = id;
-                objectMirrors.Add(id, objectMirror);
-            }
-        }
-
-        internal void DestroyMirror(short id)
-        {
-            GameObject destroyedObject;
-            if (objectMirrors.TryGetValue(id, out destroyedObject))
-            {
-                Destroy(destroyedObject);
-                objectMirrors.Remove(id);
-            }
-        }
-
-        internal void RemoveMirror(short id)
-        {
-            objectMirrors.Remove(id);
-        }
-
-        private IEnumerator RunEndOfFrameUpdates()
-        {
-            while (this != null && this.isActiveAndEnabled)
-            {
-                yield return new WaitForEndOfFrame();
-
-                using (StateSynchronizationPerformanceMonitor.Instance.MeasureEventDuration(nameof(StateSynchronizationSceneManager), nameof(RunEndOfFrameUpdates)))
-                {
-                    if (framesToSkipForBuffering == 0)
-                    {
-                        if (StateSynchronizationBroadcaster.IsInitialized && StateSynchronizationBroadcaster.Instance != null)
-                        {
-                            int bytesQueued = StateSynchronizationBroadcaster.Instance.OutputBytesQueued;
-                            if (bytesQueued > MaximumQueuedByteCount)
-                            {
-                                framesToSkipForBuffering = frameSkippingStride;
-
-                                // We are about to render a frame but the buffer is too full, so we're going to skip more frames.
-                                // Count this frame as a vote to increase the number of frames we skip each time this happens.
-                                UpdateFrameSkippingVotes(1);
-                            }
-                            else if (frameSkippingStride > 1)
-                            {
-                                // We would be skipping more than one frame, but we just finished a frame without an expanded buffer.
-                                // Count this frame as a vote to decrease the number of frames we skip each time this happens.
-                                UpdateFrameSkippingVotes(-1);
-                            }
-
-                            StateSynchronizationBroadcaster.Instance.OnFrameCompleted();
-                        }
-
-                        NetworkConnectionDelta connectionDelta = GetFrameConnectionDelta();
-
-                        // Any GameObjects destroyed since last update should be culled first before attempting to update
-                        // components
-                        UpdateDestroyedComponents(connectionDelta);
-
-                        using (StateSynchronizationPerformanceMonitor.Instance.MeasureEventDuration(nameof(StateSynchronizationSceneManager), "ResetFrame"))
-                        {
-                            for (int i = broadcasterComponents.Count - 1; i >= 0; i--)
-                            {
-                                broadcasterComponents[i].ResetFrame();
-                            }
-                        }
-
-                        if (connectionDelta.HasConnections)
-                        {
-                            if (GlobalShaderPropertiesBroadcaster.IsInitialized && GlobalShaderPropertiesBroadcaster.Instance != null)
-                            {
-                                GlobalShaderPropertiesBroadcaster.Instance.OnFrameCompleted(connectionDelta);
-                            }
-
-                            using (StateSynchronizationPerformanceMonitor.Instance.MeasureEventDuration(nameof(StateSynchronizationSceneManager), "ProcessNewConnections"))
-                            {
-                                for (int i = 0; i < broadcasterComponents.Count; i++)
-                                {
-                                    if (!IsComponentDestroyed(broadcasterComponents[i]))
-                                    {
-                                        broadcasterComponents[i].ProcessNewConnections(connectionDelta);
-                                    }
-                                }
-                            }
-
-                            using (StateSynchronizationPerformanceMonitor.Instance.MeasureEventDuration(nameof(StateSynchronizationSceneManager), "OnFrameCompleted"))
-                            {
-                                for (int i = 0; i < broadcasterComponents.Count; i++)
-                                {
-                                    if (!IsComponentDestroyed(broadcasterComponents[i]))
-                                    {
-                                        broadcasterComponents[i].OnFrameCompleted(connectionDelta);
-                                    }
-                                }
-                            }
-                        }
-
-                        // Any components detected as removed should be destroyed and removed this frame.
-                        UpdateDestroyedComponents(connectionDelta);
-
-                        ApplyFrameConnectionDelta();
-                        CheckForFinalDisconnect();
-                    }
-                    else
-                    {
-                        StateSynchronizationPerformanceMonitor.Instance.IncrementEventCount(nameof(StateSynchronizationSceneManager), "FrameSkipped");
-                        framesToSkipForBuffering--;
-
-                        int bytesQueued = StateSynchronizationBroadcaster.Instance.OutputBytesQueued;
-                        if (bytesQueued <= MaximumQueuedByteCount)
-                        {
-                            // We're about to skip a frame but the buffer is currently under the capacity threshold for skipping.
-                            // Count this frame as a vote to decrease the number of frames we skip each time this happens.
-                            UpdateFrameSkippingVotes(-1);
-                        }
-                    }
-                }
-            }
-        }
-
-        private void UpdateDestroyedComponents(NetworkConnectionDelta connectionDelta)
-        {
-            using (StateSynchronizationPerformanceMonitor.Instance.MeasureEventDuration(nameof(StateSynchronizationSceneManager), nameof(UpdateDestroyedComponents)))
-            {
-                for (int i = broadcasterComponents.Count - 1; i >= 0; i--)
-                {
-                    if (IsComponentDestroyed(broadcasterComponents[i]))
-                    {
-                        SendComponentDestruction(connectionDelta.ContinuedConnections, broadcasterComponents[i]);
-                        broadcasterComponents.RemoveAt(i);
-                    }
-                }
-            }
-        }
-
-        private static bool IsComponentDestroyed(IComponentBroadcaster component)
-        {
-            // We need the MonoBehaviour override of the == operator in order to determine
-            // if the component is destroyed, since destroyed components are non-null in the
-            // CLR sense.
-            MonoBehaviour behavior = (MonoBehaviour)component;
-            return behavior == null;
-        }
-
-        private void SendComponentDestruction(IEnumerable<INetworkConnection> connections, IComponentBroadcaster component)
-        {
-            using (MemoryStream memoryStream = new MemoryStream())
-            using (BinaryWriter message = new BinaryWriter(memoryStream))
-            {
-                component.ComponentBroadcasterService.WriteHeader(message, component, ComponentBroadcasterChangeType.Destroyed);
-                message.Flush();
-                Send(connections, memoryStream.GetBuffer(), 0, memoryStream.Position);
-            }
-        }
-
-        private void ApplyFrameConnectionDelta()
-        {
-            continuedConnections.AddRange(addedConnections);
-            addedConnections.Clear();
-            removedConnections.Clear();
-        }
-
-        private void CheckForFinalDisconnect()
-        {
-            if (continuedConnections.Count == 0 && pendingConnections.Count == 0 && BroadcasterComponents.Count > 0)
-            {
-                foreach (MonoBehaviour component in BroadcasterComponents.OfType<MonoBehaviour>())
-                {
-                    Destroy(component);
-                }
-            }
-        }
-
-        private NetworkConnectionDelta GetFrameConnectionDelta()
-        {
-            foreach (INetworkConnection removedConnection in removedConnections)
-            {
-                continuedConnections.Remove(removedConnection);
-            }
-
-            return new NetworkConnectionDelta(addedConnections, removedConnections, continuedConnections);
-        }
-
-        private void UpdateFrameSkippingVotes(int voteDelta)
-        {
-            frameSkippingVoteCounter += voteDelta;
-            if (frameSkippingVoteCounter >= FrameVotesUntilChangingFrameSkipCount)
-            {
-                // We had a frame-skipping election, and the result was that we should skip
-                // even more frames each time the buffer is too full to try to alleviate network pressure.
-                frameSkippingStride++;
-                frameSkippingVoteCounter = 0;
-            }
-            else if (frameSkippingVoteCounter <= -FrameVotesUntilChangingFrameSkipCount)
-            {
-                // We had a frame-skipping election, and the result was that we should skip
-                // fewer frames each time the buffer is too full to try to alleviate network pressure.
-                frameSkippingStride = Math.Max(1, frameSkippingStride - 1);
-                frameSkippingVoteCounter = 0;
-            }
-        }
-    }
-}
+﻿// Copyright (c) Microsoft Corporation. All rights reserved.
+// Licensed under the MIT License. See LICENSE in the project root for license information.
+
+using System;
+using System.Collections;
+using System.Collections.Generic;
+using System.IO;
+using System.Linq;
+using UnityEngine;
+
+#if UNITY_EDITOR
+using UnityEditor;
+#endif
+
+namespace Microsoft.MixedReality.SpectatorView
+{
+    /// <summary>
+    /// Service that registers ComponentBroadcasterDefinitions used to create ComponentBroadcasters for components
+    /// and to manage both broadcasting and observing components.
+    /// </summary>
+    public class StateSynchronizationSceneManager : Singleton<StateSynchronizationSceneManager>
+    {
+        private const int FrameVotesUntilChangingFrameSkipCount = 10;
+        private const int MaximumQueuedByteCount = 2048;
+        private const float QueueAgeMillisecondsPerFrameSkip = 0.05f;
+        private int framesToSkipForBuffering = 0;
+        private int frameSkippingStride = 1;
+        private int frameSkippingVoteCounter = 0;
+        private short nextLocallyUniqueId;
+        private bool shouldClearScene;
+
+        public const string DefaultStateSynchronizationPerformanceParametersPrefabName = "DefaultStateSynchronizationPerformanceParameters";
+        public const string CustomBroadcasterServicesPrefabName = "CustomBroadcasterServices";
+
+        private Dictionary<short, GameObject> objectMirrors = new Dictionary<short, GameObject>();
+
+        private Dictionary<ShortID, IComponentBroadcasterService> componentBroadcasterServices = new Dictionary<ShortID, IComponentBroadcasterService>();
+
+        private readonly HashSet<INetworkConnection> pendingConnections = new HashSet<INetworkConnection>();
+        private readonly List<INetworkConnection> addedConnections = new List<INetworkConnection>();
+        private readonly List<INetworkConnection> removedConnections = new List<INetworkConnection>();
+        private readonly List<INetworkConnection> continuedConnections = new List<INetworkConnection>();
+
+        private List<IComponentBroadcaster> broadcasterComponents = new List<IComponentBroadcaster>();
+        internal IReadOnlyList<IComponentBroadcaster> BroadcasterComponents
+        {
+            get { return broadcasterComponents; }
+        }
+
+        private List<ComponentBroadcasterDefinition> componentBroadcasterDefinitions = new List<ComponentBroadcasterDefinition>();
+        internal IReadOnlyList<ComponentBroadcasterDefinition> ComponentBroadcasterDefinitions
+        {
+            get { return componentBroadcasterDefinitions; }
+        }
+
+        /// <summary>
+        /// Registers an IComponentBroadcasterService along with a ComponentBroadcasterDefinition. This service and definition
+        /// control how a particular type of Component is both broadcast and observed.
+        /// </summary>
+        /// <param name="service">The service which controls broadcasting and observing component changes.</param>
+        /// <param name="componentDefinition">The definition controlling when a component should be broadcast.</param>
+        public void RegisterService(IComponentBroadcasterService service, ComponentBroadcasterDefinition componentDefinition)
+        {
+            if (componentBroadcasterServices.TryGetValue(service.GetID(), out IComponentBroadcasterService existingService))
+            {
+                Debug.LogError($"Duplicate IComponentBroadcasterService key detected: {service.GetID().ToString()} was previously registered for a service with type {existingService.GetType().Name} and now it is being re-registered for a service with type {service.GetType().Name}.");
+                return;
+            }
+
+            componentBroadcasterDefinitions.Add(componentDefinition);
+            componentBroadcasterServices.Add(service.GetID(), service);
+        }
+
+        internal Transform RootTransform
+        {
+            get { return transform; }
+        }
+
+        protected override void Awake()
+        {
+            base.Awake();
+
+            GameObject customServices = Resources.Load<GameObject>(CustomBroadcasterServicesPrefabName);
+            if (customServices != null)
+            {
+                Instantiate(customServices, null);
+            }
+
+            GameObject performanceParameters = Resources.Load<GameObject>(DefaultStateSynchronizationPerformanceParametersPrefabName);
+            if (performanceParameters != null)
+            {
+                Instantiate(performanceParameters, this.transform);
+            }
+        }
+
+        internal short GetNewTransformId()
+        {
+            short startId = nextLocallyUniqueId;
+            while (nextLocallyUniqueId == TransformBroadcaster.NullTransformId || objectMirrors.ContainsKey(nextLocallyUniqueId))
+            {
+                nextLocallyUniqueId++;
+
+                if (nextLocallyUniqueId == startId)
+                {
+                    throw new InvalidOperationException("Exceeded the maximum number of transforms");
+                }
+            }
+
+            return nextLocallyUniqueId;
+        }
+
+        internal void AddComponentBroadcaster(IComponentBroadcaster ComponentBroadcaster)
+        {
+            broadcasterComponents.Add(ComponentBroadcaster);
+        }
+
+        private void Start()
+        {
+            if (StateSynchronizationBroadcaster.IsInitialized)
+            {
+                StateSynchronizationBroadcaster.Instance.Connected += OnClientConnected;
+                StateSynchronizationBroadcaster.Instance.ConnectedAndReady += OnClientConnectedAndReady;
+                StateSynchronizationBroadcaster.Instance.Disconnected += OnClientDisconnected;
+
+                if (StateSynchronizationBroadcaster.Instance.IsConnected)
+                {
+                    foreach (var connection in StateSynchronizationBroadcaster.Instance.Connections)
+                    {
+                        OnClientConnected(connection);
+                    }
+                }
+            }
+
+            StartCoroutine(RunEndOfFrameUpdates());
+        }
+
+        private void OnClientConnected(INetworkConnection connection)
+        {
+            pendingConnections.Add(connection);
+        }
+
+        private void OnClientConnectedAndReady(INetworkConnection connection)
+        {
+            pendingConnections.Remove(connection);
+            addedConnections.Add(connection);
+        }
+
+        private void OnClientDisconnected(INetworkConnection connection)
+        {
+            pendingConnections.Remove(connection);
+            removedConnections.Add(connection);
+        }
+
+        internal void MarkSceneDirty()
+        {
+            shouldClearScene = true;
+        }
+
+        private void ClearScene()
+        {
+            int numChildren = transform.childCount;
+            while (numChildren > 0)
+            {
+                numChildren--;
+                DestroyImmediate(transform.GetChild(numChildren).gameObject);
+            }
+
+            objectMirrors.Clear();
+            broadcasterComponents.Clear();
+        }
+
+        /// <summary>
+        /// Writes the header for a ComponentBroadcaster's synchronize command, used
+        /// to send a component's state change from the broadcaster to the observer.
+        /// </summary>
+        /// <param name="message">The message in which to write the header.</param>
+        public void WriteSynchronizeCommandHeader(BinaryWriter message)
+        {
+            message.Write(StateSynchronizationObserver.SyncCommand);
+            message.Write(Time.time);
+        }
+
+        /// <summary>
+        /// Sends a message to a collection of INetworkConnections.
+        /// </summary>
+        /// <param name="connections">The connections to send the message to</param>
+        /// <param name="data">A reference to the data to send</param>
+        /// <param name="offset">The offset from the start of the array to use to obtain the data to send</param>
+        /// <param name="length">The length of the data to send</param>
+        public void Send(IEnumerable<INetworkConnection> connections, byte[] data, long offset, long length)
+        {
+            using (StateSynchronizationPerformanceMonitor.Instance.MeasureEventDuration(nameof(StateSynchronizationSceneManager), "Send"))
+            {
+                if (StateSynchronizationBroadcaster.IsInitialized && StateSynchronizationBroadcaster.Instance.HasConnections)
+                {
+                    foreach (INetworkConnection connection in connections)
+                    {
+                        StateSynchronizationPerformanceMonitor.Instance.IncrementEventCount(nameof(StateSynchronizationSceneManager), "Send");
+                        connection.Send(data, offset, length);
+                    }
+                }
+            }
+        }
+
+        internal void SendGlobalShaderProperties(IList<GlobalMaterialPropertyAsset> changedProperties, IEnumerable<INetworkConnection> connections)
+        {
+            using (MemoryStream memoryStream = new MemoryStream())
+            using (BinaryWriter message = new BinaryWriter(memoryStream))
+            {
+                WriteSynchronizeCommandHeader(message);
+
+                message.Write(SynchronizedSceneChangeTypeGlobalShaderProperty.Value);
+                message.Write(changedProperties.Count);
+                foreach (var propertyAccessor in changedProperties)
+                {
+                    propertyAccessor.Write(message);
+                }
+
+                message.Flush();
+                foreach (INetworkConnection connection in connections)
+                {
+                    connection.Send(memoryStream.GetBuffer(), 0, memoryStream.Position);
+                }
+            }
+        }
+
+        private void ReadGlobalShaderProperties(BinaryReader message)
+        {
+            int count = message.ReadInt32();
+            for (int i = 0; i < count; i++)
+            {
+                GlobalMaterialPropertyAsset.Read(message);
+            }
+        }
+
+        static readonly ShortID SynchronizedSceneChangeTypeGlobalShaderProperty = new ShortID("SHA");
+
+        internal void ReceiveMessage(INetworkConnection connection, BinaryReader reader)
+        {
+            ShortID typeID = reader.ReadShortID();
+
+            if (typeID == SynchronizedSceneChangeTypeGlobalShaderProperty)
+            {
+                ReadGlobalShaderProperties(reader);
+            }
+            else
+            {
+                if (shouldClearScene)
+                {
+                    ClearScene();
+                    shouldClearScene = false;
+                }
+
+                IComponentBroadcasterService componentService;
+                if (componentBroadcasterServices.TryGetValue(typeID, out componentService))
+                {
+                    short id = reader.ReadInt16();
+                    ComponentBroadcasterChangeType changeType = (ComponentBroadcasterChangeType)reader.ReadByte();
+
+                    switch (changeType)
+                    {
+                        case ComponentBroadcasterChangeType.Created:
+                            {
+                                GameObject mirror = GetOrCreateMirror(id);
+                                componentService.Create(mirror);
+                            }
+                            break;
+                        case ComponentBroadcasterChangeType.Updated:
+                            {
+                                GameObject mirror = GetOrCreateMirror(id);
+                                componentService.Read(connection, reader, mirror);
+                            }
+                            break;
+                        case ComponentBroadcasterChangeType.Destroyed:
+                            {
+                                GameObject mirror = FindGameObjectWithId(id);
+                                if (mirror != null)
+                                {
+                                    componentService.Destroy(mirror);
+                                }
+                            }
+                            break;
+                    }
+                }
+            }
+        }
+
+        internal void LerpReceiveMessage(BinaryReader reader, float lerpVal)
+        {
+            ShortID typeID = reader.ReadShortID();
+
+            IComponentBroadcasterService componentService;
+            if (componentBroadcasterServices.TryGetValue(typeID, out componentService))
+            {
+                short id = reader.ReadInt16();
+                ComponentBroadcasterChangeType changeType = (ComponentBroadcasterChangeType)reader.ReadByte();
+                if (changeType == ComponentBroadcasterChangeType.Updated)
+                {
+                    GameObject mirror;
+                    if (objectMirrors.TryGetValue(id, out mirror))
+                    {
+                        componentService.LerpRead(reader, mirror, lerpVal);
+                    }
+                }
+            }
+        }
+
+        internal GameObject FindGameObjectWithId(short id)
+        {
+            GameObject objectMirror;
+            objectMirrors.TryGetValue(id, out objectMirror);
+            return objectMirror;
+        }
+
+        internal GameObject GetOrCreateMirror(short id)
+        {
+            GameObject objectMirror;
+            if (!objectMirrors.TryGetValue(id, out objectMirror))
+            {
+                objectMirror = new GameObject(id.ToString());
+                objectMirror.AddComponent<TransformObserver>().Id = id;
+                objectMirror.transform.SetParent(RootTransform, worldPositionStays: false);
+                objectMirrors.Add(id, objectMirror);
+            }
+
+            return objectMirror;
+        }
+
+        internal void AssignMirror(GameObject objectMirror, short id)
+        {
+            GameObject existingMirror;
+            if (objectMirrors.TryGetValue(id, out existingMirror))
+            {
+                Debug.LogError("Attempting to assign a mirror ID that already exists: " + id + " is assigned to a GameObject with name " + existingMirror.name);
+            }
+            else
+            {
+                objectMirror.EnsureComponent<TransformObserver>().Id = id;
+                objectMirrors.Add(id, objectMirror);
+            }
+        }
+
+        internal void DestroyMirror(short id)
+        {
+            GameObject destroyedObject;
+            if (objectMirrors.TryGetValue(id, out destroyedObject))
+            {
+                Destroy(destroyedObject);
+                objectMirrors.Remove(id);
+            }
+        }
+
+        internal void RemoveMirror(short id)
+        {
+            objectMirrors.Remove(id);
+        }
+
+        private IEnumerator RunEndOfFrameUpdates()
+        {
+            while (this != null && this.isActiveAndEnabled)
+            {
+                yield return new WaitForEndOfFrame();
+
+                using (StateSynchronizationPerformanceMonitor.Instance.MeasureEventDuration(nameof(StateSynchronizationSceneManager), nameof(RunEndOfFrameUpdates)))
+                {
+                    if (framesToSkipForBuffering == 0)
+                    {
+                        if (StateSynchronizationBroadcaster.IsInitialized && StateSynchronizationBroadcaster.Instance != null)
+                        {
+                            int bytesQueued = StateSynchronizationBroadcaster.Instance.OutputBytesQueued;
+                            if (bytesQueued > MaximumQueuedByteCount)
+                            {
+                                framesToSkipForBuffering = frameSkippingStride;
+
+                                // We are about to render a frame but the buffer is too full, so we're going to skip more frames.
+                                // Count this frame as a vote to increase the number of frames we skip each time this happens.
+                                UpdateFrameSkippingVotes(1);
+                            }
+                            else if (frameSkippingStride > 1)
+                            {
+                                // We would be skipping more than one frame, but we just finished a frame without an expanded buffer.
+                                // Count this frame as a vote to decrease the number of frames we skip each time this happens.
+                                UpdateFrameSkippingVotes(-1);
+                            }
+
+                            StateSynchronizationBroadcaster.Instance.OnFrameCompleted();
+                        }
+
+                        NetworkConnectionDelta connectionDelta = GetFrameConnectionDelta();
+
+                        // Any GameObjects destroyed since last update should be culled first before attempting to update
+                        // components
+                        UpdateDestroyedComponents(connectionDelta);
+
+                        using (StateSynchronizationPerformanceMonitor.Instance.MeasureEventDuration(nameof(StateSynchronizationSceneManager), "ResetFrame"))
+                        {
+                            for (int i = broadcasterComponents.Count - 1; i >= 0; i--)
+                            {
+                                broadcasterComponents[i].ResetFrame();
+                            }
+                        }
+
+                        if (connectionDelta.HasConnections)
+                        {
+                            if (GlobalShaderPropertiesBroadcaster.IsInitialized && GlobalShaderPropertiesBroadcaster.Instance != null)
+                            {
+                                GlobalShaderPropertiesBroadcaster.Instance.OnFrameCompleted(connectionDelta);
+                            }
+
+                            using (StateSynchronizationPerformanceMonitor.Instance.MeasureEventDuration(nameof(StateSynchronizationSceneManager), "ProcessNewConnections"))
+                            {
+                                for (int i = 0; i < broadcasterComponents.Count; i++)
+                                {
+                                    if (!IsComponentDestroyed(broadcasterComponents[i]))
+                                    {
+                                        broadcasterComponents[i].ProcessNewConnections(connectionDelta);
+                                    }
+                                }
+                            }
+
+                            using (StateSynchronizationPerformanceMonitor.Instance.MeasureEventDuration(nameof(StateSynchronizationSceneManager), "OnFrameCompleted"))
+                            {
+                                for (int i = 0; i < broadcasterComponents.Count; i++)
+                                {
+                                    if (!IsComponentDestroyed(broadcasterComponents[i]))
+                                    {
+                                        broadcasterComponents[i].OnFrameCompleted(connectionDelta);
+                                    }
+                                }
+                            }
+                        }
+
+                        // Any components detected as removed should be destroyed and removed this frame.
+                        UpdateDestroyedComponents(connectionDelta);
+
+                        ApplyFrameConnectionDelta();
+                        CheckForFinalDisconnect();
+                    }
+                    else
+                    {
+                        StateSynchronizationPerformanceMonitor.Instance.IncrementEventCount(nameof(StateSynchronizationSceneManager), "FrameSkipped");
+                        framesToSkipForBuffering--;
+
+                        int bytesQueued = StateSynchronizationBroadcaster.Instance.OutputBytesQueued;
+                        if (bytesQueued <= MaximumQueuedByteCount)
+                        {
+                            // We're about to skip a frame but the buffer is currently under the capacity threshold for skipping.
+                            // Count this frame as a vote to decrease the number of frames we skip each time this happens.
+                            UpdateFrameSkippingVotes(-1);
+                        }
+                    }
+                }
+            }
+        }
+
+        private void UpdateDestroyedComponents(NetworkConnectionDelta connectionDelta)
+        {
+            using (StateSynchronizationPerformanceMonitor.Instance.MeasureEventDuration(nameof(StateSynchronizationSceneManager), nameof(UpdateDestroyedComponents)))
+            {
+                for (int i = broadcasterComponents.Count - 1; i >= 0; i--)
+                {
+                    if (IsComponentDestroyed(broadcasterComponents[i]))
+                    {
+                        SendComponentDestruction(connectionDelta.ContinuedConnections, broadcasterComponents[i]);
+                        broadcasterComponents.RemoveAt(i);
+                    }
+                }
+            }
+        }
+
+        private static bool IsComponentDestroyed(IComponentBroadcaster component)
+        {
+            // We need the MonoBehaviour override of the == operator in order to determine
+            // if the component is destroyed, since destroyed components are non-null in the
+            // CLR sense.
+            MonoBehaviour behavior = (MonoBehaviour)component;
+            return behavior == null;
+        }
+
+        private void SendComponentDestruction(IEnumerable<INetworkConnection> connections, IComponentBroadcaster component)
+        {
+            using (MemoryStream memoryStream = new MemoryStream())
+            using (BinaryWriter message = new BinaryWriter(memoryStream))
+            {
+                component.ComponentBroadcasterService.WriteHeader(message, component, ComponentBroadcasterChangeType.Destroyed);
+                message.Flush();
+                Send(connections, memoryStream.GetBuffer(), 0, memoryStream.Position);
+            }
+        }
+
+        private void ApplyFrameConnectionDelta()
+        {
+            continuedConnections.AddRange(addedConnections);
+            addedConnections.Clear();
+            removedConnections.Clear();
+        }
+
+        private void CheckForFinalDisconnect()
+        {
+            if (continuedConnections.Count == 0 && pendingConnections.Count == 0 && BroadcasterComponents.Count > 0)
+            {
+                foreach (MonoBehaviour component in BroadcasterComponents.OfType<MonoBehaviour>())
+                {
+                    Destroy(component);
+                }
+            }
+        }
+
+        private NetworkConnectionDelta GetFrameConnectionDelta()
+        {
+            foreach (INetworkConnection removedConnection in removedConnections)
+            {
+                continuedConnections.Remove(removedConnection);
+            }
+
+            return new NetworkConnectionDelta(addedConnections, removedConnections, continuedConnections);
+        }
+
+        private void UpdateFrameSkippingVotes(int voteDelta)
+        {
+            frameSkippingVoteCounter += voteDelta;
+            if (frameSkippingVoteCounter >= FrameVotesUntilChangingFrameSkipCount)
+            {
+                // We had a frame-skipping election, and the result was that we should skip
+                // even more frames each time the buffer is too full to try to alleviate network pressure.
+                frameSkippingStride++;
+                frameSkippingVoteCounter = 0;
+            }
+            else if (frameSkippingVoteCounter <= -FrameVotesUntilChangingFrameSkipCount)
+            {
+                // We had a frame-skipping election, and the result was that we should skip
+                // fewer frames each time the buffer is too full to try to alleviate network pressure.
+                frameSkippingStride = Math.Max(1, frameSkippingStride - 1);
+                frameSkippingVoteCounter = 0;
+            }
+        }
+    }
+}