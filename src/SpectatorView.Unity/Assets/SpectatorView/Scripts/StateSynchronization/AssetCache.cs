﻿// Copyright (c) Microsoft Corporation. All rights reserved.
// Licensed under the MIT License. See LICENSE in the project root for license information.

using System;
using System.Collections.Generic;
using System.Linq;
using UnityEngine;
using System.IO;
using UnityEngine.SceneManagement;
using System.Reflection;
using System.Runtime.InteropServices.WindowsRuntime;
using System.Runtime.CompilerServices;
#if UNITY_EDITOR
using UnityEditor;
#endif

namespace Microsoft.MixedReality.SpectatorView
{
    [Serializable]
    internal struct NameEntry
    {
        public string Name;
        public AssetId[] Ids;

        public NameEntry(string name, AssetId[] ids)
        {
            this.Name = name;
            this.Ids = ids;
        }

        public override string ToString()
        {
            return $"{Name}";
        }
    }

    internal abstract class AssetCache : ScriptableObject
    {
<<<<<<< HEAD
        public static int AssetCacheCount { get; private set; }
        public static event Action<int> AssetCacheCountChanged;
=======
        protected const string AssetCacheDirectory = "Generated.StateSynchronization.AssetCaches";
        protected const string AssetsFolderName = "AssetCacheContent";
>>>>>>> 7a912b6e

        public const string assetCacheDirectory = "Generated.StateSynchronization.AssetCaches";
        private const string spectatorViewAssetBundleName = "SpectatorView";

        protected static TAssetCache LoadAssetCache<TAssetCache>()
            where TAssetCache : AssetCache
        {
            using (StateSynchronizationPerformanceMonitor.Instance.IncrementEventDuration(typeof(TAssetCache).Name, "LoadAssetCache"))
            using(StateSynchronizationPerformanceMonitor.Instance.MeasureEventMemoryUsage(typeof(TAssetCache).Name, "LoadingAssets"))
            {
                var cache = Resources.Load<TAssetCache>(typeof(TAssetCache).Name);

                if (BroadcasterSettings.IsInitialized &&
                    BroadcasterSettings.Instance.ForceLoadAllAssetsDuringInitialization)
                {
                    cache.LoadAllAssets();
                }

                return cache;
            }
        }

        /// <summary>
        /// Returns a string for the given asset name and extension in the project's Resources directory.
        /// </summary>
        /// <param name="assetName">Asset name</param>
        /// <param name="assetExtension">Asset extension</param>
        /// <returns>Asset path</returns>
        public static string GetAssetCachePath(string assetName, string assetExtension)
        {
            return $"Assets/{AssetCacheDirectory}/Resources/{assetName}{assetExtension}";
        }

        /// <summary>
        /// Returns a string for the given asset name and extension in the project's Asset Reference directory, a subfolder of the Resources directory.
        /// </summary>
        /// <param name="assetName">Asset name</param>
        /// <param name="assetExtension">Asset extension</param>
        /// <returns>Asset path</returns>
        public static string GetAssetCachesContentPath(string assetName, string assetExtension)
        {
            return $"Assets/{AssetCacheDirectory}/Resources/{AssetsFolderName}/{assetName}{assetExtension}";
        }

        public static void EnsureAssetDirectoryExists()
        {
#if UNITY_EDITOR
<<<<<<< HEAD
            if (!AssetDatabase.IsValidFolder($"Assets/{assetCacheDirectory}"))
=======
            if (!AssetDatabase.IsValidFolder( $"Assets/{AssetCacheDirectory}"))
>>>>>>> 7a912b6e
            {
                AssetDatabase.CreateFolder("Assets", $"{AssetCacheDirectory}");
            }
            if (!AssetDatabase.IsValidFolder($"Assets/{AssetCacheDirectory}/Resources"))
            {
                AssetDatabase.CreateFolder($"Assets/{AssetCacheDirectory}", "Resources");
            }
            if (!AssetDatabase.IsValidFolder($"Assets/{AssetCacheDirectory}/Resources/{AssetsFolderName}"))
            {
                AssetDatabase.CreateFolder($"Assets/{AssetCacheDirectory}/Resources", $"{AssetsFolderName}");
            }
#endif
        }

        public static TAssetCache GetOrCreateAssetCache<TAssetCache>()
            where TAssetCache : AssetCache
        {
#if UNITY_EDITOR
            string assetPathAndName = GetAssetCachePath(typeof(TAssetCache).Name, ".asset");

            TAssetCache asset = AssetDatabase.LoadAssetAtPath<TAssetCache>(assetPathAndName);
            if (asset == null)
            {
                asset = ScriptableObject.CreateInstance<TAssetCache>();

                EnsureAssetDirectoryExists();

                AssetDatabase.CreateAsset(asset, assetPathAndName);
            }

            var importer = AssetImporter.GetAtPath(assetPathAndName);
            if (importer.assetBundleName != spectatorViewAssetBundleName)
            {
                importer.assetBundleName = spectatorViewAssetBundleName;
                importer.SaveAndReimport();

                asset = AssetDatabase.LoadAssetAtPath<TAssetCache>(assetPathAndName);
            }

            return asset;
#else
            return LoadAssetCache<TAssetCache>();
#endif
        }

        protected virtual void Awake()
        {
            AssetCacheCount++;
            AssetCacheCountChanged?.Invoke(AssetCacheCount);
        }

        protected virtual void OnDestroy()
        {
            AssetCacheCount--;
            AssetCacheCountChanged?.Invoke(AssetCacheCount);
        }

        public virtual void ClearAssetCache()
        {
        }

        public virtual void UpdateAssetCache()
        {
        }

        public virtual void LoadAllAssets()
        {
        }

        protected static void CleanUpUnused<T, TValue>(Dictionary<T, TValue> dictionary, HashSet<T> unused)
        {
            foreach (T unusedKey in unused)
            {
                dictionary.Remove(unusedKey);
            }
        }

        protected static IEnumerable<T> EnumerateAllAssetsInAssetDatabase<T>(Func<string, bool> includedFileExtensions)
            where T : UnityEngine.Object
        {
#if UNITY_EDITOR
            foreach (string assetPath in AssetDatabase.GetAllAssetPaths().Where(path => includedFileExtensions(Path.GetExtension(path).ToLowerInvariant())))
            {
                IEnumerable<T> assets = AssetDatabase.LoadAllAssetsAtPath(assetPath).OfType<T>();
                if (assets != null)
                {
                    foreach (T asset in assets)
                    {
                        yield return asset;
                    }
                }
            }
#else
            yield break;
#endif
        }

        private static bool IsPrefabOrFBX(string extension)
        {
            switch (extension)
            {
                case ".prefab":
                case ".fbx":
                    return true;
                default:
                    return false;
            }
        }

        public static IEnumerable<T> EnumerateAllComponentsInScenesAndPrefabs<T>()
        {
#if UNITY_EDITOR
            foreach (string prefabPath in UnityEditor.AssetDatabase.GetAllAssetPaths().Where(path => IsPrefabOrFBX(Path.GetExtension(path).ToLowerInvariant())))
            {
                GameObject prefab = UnityEditor.AssetDatabase.LoadAssetAtPath<GameObject>(prefabPath);
                if (prefab != null)
                {
                    foreach (T descendant in prefab.GetComponentsInChildren<T>(includeInactive: true))
                    {
                        yield return descendant;
                    }
                }
            }

            Scene activeScene = SceneManager.GetActiveScene();
            bool foundActiveScene = false;
            List<Scene> scenesToClose = new List<Scene>();
            for (int i = 0; i < UnityEditor.EditorBuildSettings.scenes.Length; i++)
            {
                if (UnityEditor.EditorBuildSettings.scenes[i].enabled)
                {
                    Scene scene = UnityEditor.SceneManagement.EditorSceneManager.GetSceneByBuildIndex(i);
                    foundActiveScene = foundActiveScene || scene == activeScene;
                    if (!scene.isLoaded)
                    {
                        UnityEditor.SceneManagement.EditorSceneManager.OpenScene(UnityEditor.EditorBuildSettings.scenes[i].path, UnityEditor.SceneManagement.OpenSceneMode.Additive);
                        scene = SceneManager.GetSceneByBuildIndex(i);
                        scenesToClose.Add(scene);
                    }

                    if (scene.IsValid())
                    {
                        var rootGameObjects = scene.GetRootGameObjects();
                        foreach (T descendant in rootGameObjects.SelectMany(go => go.GetComponentsInChildren<T>(includeInactive: true)))
                        {
                            yield return descendant;
                        }
                    }
                }
            }

            if (!foundActiveScene &&
                activeScene.IsValid())
            {
                var rootGameObjects = activeScene.GetRootGameObjects();
                foreach (T descendant in rootGameObjects.SelectMany(go => go.GetComponentsInChildren<T>(includeInactive: true)))
                {
                    yield return descendant;
                }
            }

            foreach (Scene scene in scenesToClose)
            {
                UnityEditor.SceneManagement.EditorSceneManager.CloseScene(scene, true);
            }
#else
            yield break;
#endif
        }
    }

<<<<<<< HEAD
    internal abstract class AssetCache<TAssetCacheSingleton> : AssetCache where TAssetCacheSingleton : AssetCache<TAssetCacheSingleton>
    {
        private static TAssetCacheSingleton _Instance;

        protected override void Awake()
        {
            base.Awake();

            _Instance = (TAssetCacheSingleton)this;
        }

        protected override void OnDestroy()
        {
            _Instance = null;

            base.OnDestroy();
        }

        /// <summary>
        /// Returns the global instance for the class
        /// </summary>
        public static TAssetCacheSingleton Instance
        {
            get
            {
                if (_Instance == null)
                {
                    _Instance = LoadAssetCache<TAssetCacheSingleton>();
                }
                return _Instance;
            }
        }
    }

    internal abstract class AssetCache<TAssetCache, TAssetEntry, TAsset> : AssetCache<TAssetCache>
        where TAssetCache : AssetCache<TAssetCache>
        where TAssetEntry : AssetCacheEntry<TAsset>, new()
=======
    internal abstract class AssetCache<TAsset> : AssetCache, IAssetCache
>>>>>>> 7a912b6e
        where TAsset : UnityEngine.Object
    {
        const string assetContentExtension = ".asset";

#pragma warning disable 414 // The field is assigned but its value is never used
        [SerializeField]
        private NameEntry[] assets = null;
#pragma warning restore 414

        private Dictionary<string, List<AssetId>> LookupByName
        {
            get
            {
                if (lookupByName == null)
                {
                    lookupByName = new Dictionary<string, List<AssetId>>();

                    if (assets != null)
                    {
                        for (int i = 0; i < assets.Length; i++)
                        {
                            lookupByName[assets[i].Name] = assets[i].Ids.ToList();
                        }
                    }
                    else
                    {
                        Debug.LogError($"Assets did not exist for {this.GetType().Name}. Assets will fail to synchronize.");
                    }
                }

                return lookupByName;
            }
        }

#pragma warning disable 414 // The field is assigned but its value is never used
        private Dictionary<string, List<AssetId>> lookupByName;
        private Dictionary<AssetId, AssetCacheEntry> lookupByAssetId = new Dictionary<AssetId, AssetCacheEntry>();
        private Dictionary<TAsset, AssetCacheEntry> lookupByAsset = new Dictionary<TAsset, AssetCacheEntry>();
#pragma warning restore 414

        public TAsset GetAsset(AssetId assetId)
        {
            using (StateSynchronizationPerformanceMonitor.Instance.IncrementEventDuration(this.GetType().Name, "GetAsset"))
            {
                if (assetId == null ||
                    assetId == AssetId.Empty ||
                    string.IsNullOrEmpty(assetId.Name))
                {
                    return default(TAsset);
                }

                if (lookupByAssetId.TryGetValue(assetId, out var entry))
                {
                    return (TAsset)entry.Asset;
                }

                if (!TryLoadAssets(assetId.Name))
                {
                    return default(TAsset);
                }

                if (!lookupByAssetId.TryGetValue(assetId, out entry))
                {
                    Debug.LogError($"Assets were loaded for {assetId.Name} but no associated asset cache entry was found for {assetId}");
                    return default(TAsset);
                }

                return (TAsset)entry.Asset;
            }
        }

        public AssetId GetAssetId(TAsset asset)
        {
            using (StateSynchronizationPerformanceMonitor.Instance.IncrementEventDuration(this.GetType().Name, "GetAssetId"))
            {
                if (asset == null ||
                    string.IsNullOrEmpty(asset.name))
                {
                    return AssetId.Empty;
                }

                if (lookupByAsset.TryGetValue(asset, out var entry))
                {
                    return entry.AssetId;
                }

                if (!TryLoadAssets(asset.name))
                {
                    return AssetId.Empty;
                }

                if (!lookupByAsset.TryGetValue(asset, out entry))
                {
                    Debug.LogError($"Assets were loaded for {asset.name} but not associated asset cache entry was found for {asset}");
                    return AssetId.Empty;
                }

                return entry.AssetId;
            }
        }

        public override void LoadAllAssets()
        {
            using (StateSynchronizationPerformanceMonitor.Instance.IncrementEventDuration(this.GetType().Name, "LoadAllAssets"))
            {
                bool successful = true;
                foreach (var pair in LookupByName)
                {
                    if (!TryLoadAssets(pair.Key))
                    {
                        successful = false;
                    }
                }

                if (!successful)
                {
                    Debug.LogWarning($"Not all assets were found for {this.GetType().Name} during forced asset loading");
                }
            }
        }

        private bool TryLoadAssets(string name)
        {
            using (StateSynchronizationPerformanceMonitor.Instance.MeasureEventMemoryUsage(this.GetType().Name, "LoadingAssets"))
            {
                if (!LookupByName.TryGetValue(name, out var assetsIds))
                {
                    Debug.LogError($"Failed to find asset ids for {name}");
                    return false;
                }

                string assetPath = GetAssetFileName(name);
                var assetCacheContent = Resources.Load<AssetCacheContent>(assetPath);
                if (assetCacheContent == null ||
                    assetCacheContent.AssetCacheEntries == null ||
                    assetCacheContent.AssetCacheEntries.Length == 0)
                {
                    Debug.LogError($"AssetCacheContent not found or empty for {name} {assetCacheContent}");
                    return false;
                }

                foreach (var entry in assetCacheContent.AssetCacheEntries)
                {
                    if (entry == null)
                    {
                        Debug.LogError($"Content in asset cache entries was null: {assetPath}");
                        continue;
                    }
                    else
                    {
                        lookupByAsset[(TAsset)entry.Asset] = entry;
                        lookupByAssetId[entry.AssetId] = entry;
                    }
                }

                return true;
            }
        }

        protected abstract IEnumerable<TAsset> EnumerateAllAssets();

        public override void ClearAssetCache()
        {
#if UNITY_EDITOR
            if (assets != null)
            {
                foreach (var nameEntry in assets)
                {
                    string assetFileName = GetAssetFileName(nameEntry.Name);
                    string assetName = GetAssetCachesContentPath(assetFileName, assetContentExtension);
                    AssetDatabase.DeleteAsset(assetName);
                }
            }

            assets = null;
            lookupByName = null;
            lookupByAsset = null;
            lookupByAssetId = null;

            EditorUtility.SetDirty(this);
#endif
        }

        /// <summary>
        /// Assets are ordered in their associated AssetCache by Asset name.
        /// Asset references are stored in separate files that can be obtained with the Asset name.
        /// </summary>
        public override void UpdateAssetCache()
        {
#if UNITY_EDITOR
            Dictionary<string, List<AssetId>> oldAssets = lookupByName == null ? new Dictionary<string, List<AssetId>>() : lookupByName;
            HashSet<Tuple<string, AssetId>> unvisitedIds = new HashSet<Tuple<string, AssetId>>();
            lookupByAsset = new Dictionary<TAsset, AssetCacheEntry>();
            lookupByAssetId = new Dictionary<AssetId, AssetCacheEntry>();

            // Populate a set of unvisisted assets to test if any declared assets no longer exist in the project.
            foreach (var listPair in oldAssets)
            {
                foreach (var id in listPair.Value)
                {
                    unvisitedIds.Add(new Tuple<string, AssetId>(listPair.Key, id));
                }
            }

            // Enumerate all assets related to this asset cache in the Unity project.
            foreach (TAsset asset in EnumerateAllAssets())
            {
                // If we can't generate an asset id for the located asset, log an error and continue.
                if (string.IsNullOrEmpty(asset.name) ||
                    !AssetDatabase.TryGetGUIDAndLocalFileIdentifier(asset, out string guid, out long localId))
                {
                    Debug.LogError($"Unable to identify asset: {asset}");
                    continue;
                }

                // Create a new asset id and remove said asset id from the unvisisted asset set.
                var assetId = new AssetId(new Guid(guid), localId, asset.name);
                unvisitedIds.Remove(new Tuple<string, AssetId>(assetId.Name, assetId));

                // Add this asset id to the asset name dictionary.
                if (!oldAssets.ContainsKey(assetId.Name))
                {
                    oldAssets[assetId.Name] = new List<AssetId>();
                    oldAssets[assetId.Name].Add(assetId);
                }
                else if (!oldAssets[assetId.Name].Contains(assetId))
                {
                    oldAssets[assetId.Name].Add(assetId);
                }

                // Create a new AssetCacheEntry that references the asset and asset id to use later with synchronization.
                var entry = new AssetCacheEntry();
                entry.Asset = asset;
                entry.AssetId = assetId;
                lookupByAsset[asset] = entry;
                lookupByAssetId[assetId] = entry;
            }

            // Iterate over the remaining unvisited ids and remove them from the oldAssets dictionary definition.
            foreach (var idPair in unvisitedIds)
            {
                if (oldAssets.TryGetValue(idPair.Item1, out List<AssetId> ids) &&
                    ids.Contains(idPair.Item2))
                {
                    ids.Remove(idPair.Item2);

                    // If it's observed that no more assets exist for the previously existing asset name, delete all the associated asset reference files for that asset name.
                    if (ids.Count == 0)
                    {
                        string assetName = GetAssetCachesContentPath($"{GetValidAssetName(idPair.Item1)}_{this.GetType().Name}", assetContentExtension);
                        AssetDatabase.DeleteAsset(assetName);
                        oldAssets.Remove(idPair.Item1);
                    }
                }
            }

            // Populate this asset caches lookup table to consist of assets remaining in teh oldAssets dictionary.
            lookupByName = oldAssets;
            var tempAssets = new List<NameEntry>();
            foreach (var item in lookupByName)
            {
                tempAssets.Add(new NameEntry(item.Key, item.Value.OrderBy(a => a.Guid).ThenBy(a => a.FileIdentifier).ToArray()));
            }

            // Reorder the assets based on alphabetical order for legibility.
            assets = tempAssets.OrderBy(a => a.Name).ToArray();

            // Set the editor to dirty so that different asset files show up to date content in their inspectors.
            EditorUtility.SetDirty(this);
#endif
        }

        public virtual void SaveAssets()
        {
#if UNITY_EDITOR
            EnsureAssetDirectoryExists();
            if (assets == null ||
                assets.Length == 0)
            {
                Debug.Log("Assets was null or empty, rerunning asset cache update");
                UpdateAssetCache();
            }

            if (assets == null ||
                assets.Length == 0)
            {
                Debug.Log("No assets were found.");
                return;
            }

            foreach (var nameEntry in assets)
            {
                string assetName = GetAssetCachesContentPath($"{GetValidAssetName(nameEntry.Name)}_{this.GetType().Name}", assetContentExtension);
                AssetCacheContent content = ScriptableObject.CreateInstance<AssetCacheContent>();
                List<AssetCacheEntry> assetCacheEntries = new List<AssetCacheEntry>();
                foreach (var assetId in nameEntry.Ids)
                {
                    if (!lookupByAssetId.TryGetValue(assetId, out var entry))
                    {
                        Debug.LogError($"AssetId did not have a registered Asset: {assetId}");
                        continue;
                    }

                    assetCacheEntries.Add(entry);
                }

                content.AssetCacheEntries = assetCacheEntries.ToArray();
                Debug.Log($"Creating asset: {content} {assetName}");
                AssetDatabase.CreateAsset(content, assetName);
            }
#endif
        }

        private string GetAssetFileName(string name)
        {
            return $"{AssetsFolderName}/{GetValidAssetName(name)}_{this.GetType().Name}";
        }

        /// <summary>
        /// Returns name stripped of invalid Path characters.
        /// </summary>
        /// <param name="name">string that may contain invalid path characters</param>
        /// <returns></returns>
        private static string GetValidAssetName(string name)
        {
            if (name == null)
            {
                return null;
            }

            var invalidChars = Path.GetInvalidPathChars();
            string updatedName = name;
            foreach (var invalid in invalidChars)
            {
                updatedName = updatedName.Replace(invalid.ToString(), "");
            }

            return updatedName;
        }
    }
}
<|MERGE_RESOLUTION|>--- conflicted
+++ resolved
@@ -1,650 +1,637 @@
-﻿// Copyright (c) Microsoft Corporation. All rights reserved.
-// Licensed under the MIT License. See LICENSE in the project root for license information.
-
-using System;
-using System.Collections.Generic;
-using System.Linq;
-using UnityEngine;
-using System.IO;
-using UnityEngine.SceneManagement;
-using System.Reflection;
-using System.Runtime.InteropServices.WindowsRuntime;
-using System.Runtime.CompilerServices;
-#if UNITY_EDITOR
-using UnityEditor;
-#endif
-
-namespace Microsoft.MixedReality.SpectatorView
-{
-    [Serializable]
-    internal struct NameEntry
-    {
-        public string Name;
-        public AssetId[] Ids;
-
-        public NameEntry(string name, AssetId[] ids)
-        {
-            this.Name = name;
-            this.Ids = ids;
-        }
-
-        public override string ToString()
-        {
-            return $"{Name}";
-        }
-    }
-
-    internal abstract class AssetCache : ScriptableObject
-    {
-<<<<<<< HEAD
-        public static int AssetCacheCount { get; private set; }
-        public static event Action<int> AssetCacheCountChanged;
-=======
-        protected const string AssetCacheDirectory = "Generated.StateSynchronization.AssetCaches";
-        protected const string AssetsFolderName = "AssetCacheContent";
->>>>>>> 7a912b6e
-
-        public const string assetCacheDirectory = "Generated.StateSynchronization.AssetCaches";
-        private const string spectatorViewAssetBundleName = "SpectatorView";
-
-        protected static TAssetCache LoadAssetCache<TAssetCache>()
-            where TAssetCache : AssetCache
-        {
-            using (StateSynchronizationPerformanceMonitor.Instance.IncrementEventDuration(typeof(TAssetCache).Name, "LoadAssetCache"))
-            using(StateSynchronizationPerformanceMonitor.Instance.MeasureEventMemoryUsage(typeof(TAssetCache).Name, "LoadingAssets"))
-            {
-                var cache = Resources.Load<TAssetCache>(typeof(TAssetCache).Name);
-
-                if (BroadcasterSettings.IsInitialized &&
-                    BroadcasterSettings.Instance.ForceLoadAllAssetsDuringInitialization)
-                {
-                    cache.LoadAllAssets();
-                }
-
-                return cache;
-            }
-        }
-
-        /// <summary>
-        /// Returns a string for the given asset name and extension in the project's Resources directory.
-        /// </summary>
-        /// <param name="assetName">Asset name</param>
-        /// <param name="assetExtension">Asset extension</param>
-        /// <returns>Asset path</returns>
-        public static string GetAssetCachePath(string assetName, string assetExtension)
-        {
-            return $"Assets/{AssetCacheDirectory}/Resources/{assetName}{assetExtension}";
-        }
-
-        /// <summary>
-        /// Returns a string for the given asset name and extension in the project's Asset Reference directory, a subfolder of the Resources directory.
-        /// </summary>
-        /// <param name="assetName">Asset name</param>
-        /// <param name="assetExtension">Asset extension</param>
-        /// <returns>Asset path</returns>
-        public static string GetAssetCachesContentPath(string assetName, string assetExtension)
-        {
-            return $"Assets/{AssetCacheDirectory}/Resources/{AssetsFolderName}/{assetName}{assetExtension}";
-        }
-
-        public static void EnsureAssetDirectoryExists()
-        {
-#if UNITY_EDITOR
-<<<<<<< HEAD
-            if (!AssetDatabase.IsValidFolder($"Assets/{assetCacheDirectory}"))
-=======
-            if (!AssetDatabase.IsValidFolder( $"Assets/{AssetCacheDirectory}"))
->>>>>>> 7a912b6e
-            {
-                AssetDatabase.CreateFolder("Assets", $"{AssetCacheDirectory}");
-            }
-            if (!AssetDatabase.IsValidFolder($"Assets/{AssetCacheDirectory}/Resources"))
-            {
-                AssetDatabase.CreateFolder($"Assets/{AssetCacheDirectory}", "Resources");
-            }
-            if (!AssetDatabase.IsValidFolder($"Assets/{AssetCacheDirectory}/Resources/{AssetsFolderName}"))
-            {
-                AssetDatabase.CreateFolder($"Assets/{AssetCacheDirectory}/Resources", $"{AssetsFolderName}");
-            }
-#endif
-        }
-
-        public static TAssetCache GetOrCreateAssetCache<TAssetCache>()
-            where TAssetCache : AssetCache
-        {
-#if UNITY_EDITOR
-            string assetPathAndName = GetAssetCachePath(typeof(TAssetCache).Name, ".asset");
-
-            TAssetCache asset = AssetDatabase.LoadAssetAtPath<TAssetCache>(assetPathAndName);
-            if (asset == null)
-            {
-                asset = ScriptableObject.CreateInstance<TAssetCache>();
-
-                EnsureAssetDirectoryExists();
-
-                AssetDatabase.CreateAsset(asset, assetPathAndName);
-            }
-
-            var importer = AssetImporter.GetAtPath(assetPathAndName);
-            if (importer.assetBundleName != spectatorViewAssetBundleName)
-            {
-                importer.assetBundleName = spectatorViewAssetBundleName;
-                importer.SaveAndReimport();
-
-                asset = AssetDatabase.LoadAssetAtPath<TAssetCache>(assetPathAndName);
-            }
-
-            return asset;
-#else
-            return LoadAssetCache<TAssetCache>();
-#endif
-        }
-
-        protected virtual void Awake()
-        {
-            AssetCacheCount++;
-            AssetCacheCountChanged?.Invoke(AssetCacheCount);
-        }
-
-        protected virtual void OnDestroy()
-        {
-            AssetCacheCount--;
-            AssetCacheCountChanged?.Invoke(AssetCacheCount);
-        }
-
-        public virtual void ClearAssetCache()
-        {
-        }
-
-        public virtual void UpdateAssetCache()
-        {
-        }
-
-        public virtual void LoadAllAssets()
-        {
-        }
-
-        protected static void CleanUpUnused<T, TValue>(Dictionary<T, TValue> dictionary, HashSet<T> unused)
-        {
-            foreach (T unusedKey in unused)
-            {
-                dictionary.Remove(unusedKey);
-            }
-        }
-
-        protected static IEnumerable<T> EnumerateAllAssetsInAssetDatabase<T>(Func<string, bool> includedFileExtensions)
-            where T : UnityEngine.Object
-        {
-#if UNITY_EDITOR
-            foreach (string assetPath in AssetDatabase.GetAllAssetPaths().Where(path => includedFileExtensions(Path.GetExtension(path).ToLowerInvariant())))
-            {
-                IEnumerable<T> assets = AssetDatabase.LoadAllAssetsAtPath(assetPath).OfType<T>();
-                if (assets != null)
-                {
-                    foreach (T asset in assets)
-                    {
-                        yield return asset;
-                    }
-                }
-            }
-#else
-            yield break;
-#endif
-        }
-
-        private static bool IsPrefabOrFBX(string extension)
-        {
-            switch (extension)
-            {
-                case ".prefab":
-                case ".fbx":
-                    return true;
-                default:
-                    return false;
-            }
-        }
-
-        public static IEnumerable<T> EnumerateAllComponentsInScenesAndPrefabs<T>()
-        {
-#if UNITY_EDITOR
-            foreach (string prefabPath in UnityEditor.AssetDatabase.GetAllAssetPaths().Where(path => IsPrefabOrFBX(Path.GetExtension(path).ToLowerInvariant())))
-            {
-                GameObject prefab = UnityEditor.AssetDatabase.LoadAssetAtPath<GameObject>(prefabPath);
-                if (prefab != null)
-                {
-                    foreach (T descendant in prefab.GetComponentsInChildren<T>(includeInactive: true))
-                    {
-                        yield return descendant;
-                    }
-                }
-            }
-
-            Scene activeScene = SceneManager.GetActiveScene();
-            bool foundActiveScene = false;
-            List<Scene> scenesToClose = new List<Scene>();
-            for (int i = 0; i < UnityEditor.EditorBuildSettings.scenes.Length; i++)
-            {
-                if (UnityEditor.EditorBuildSettings.scenes[i].enabled)
-                {
-                    Scene scene = UnityEditor.SceneManagement.EditorSceneManager.GetSceneByBuildIndex(i);
-                    foundActiveScene = foundActiveScene || scene == activeScene;
-                    if (!scene.isLoaded)
-                    {
-                        UnityEditor.SceneManagement.EditorSceneManager.OpenScene(UnityEditor.EditorBuildSettings.scenes[i].path, UnityEditor.SceneManagement.OpenSceneMode.Additive);
-                        scene = SceneManager.GetSceneByBuildIndex(i);
-                        scenesToClose.Add(scene);
-                    }
-
-                    if (scene.IsValid())
-                    {
-                        var rootGameObjects = scene.GetRootGameObjects();
-                        foreach (T descendant in rootGameObjects.SelectMany(go => go.GetComponentsInChildren<T>(includeInactive: true)))
-                        {
-                            yield return descendant;
-                        }
-                    }
-                }
-            }
-
-            if (!foundActiveScene &&
-                activeScene.IsValid())
-            {
-                var rootGameObjects = activeScene.GetRootGameObjects();
-                foreach (T descendant in rootGameObjects.SelectMany(go => go.GetComponentsInChildren<T>(includeInactive: true)))
-                {
-                    yield return descendant;
-                }
-            }
-
-            foreach (Scene scene in scenesToClose)
-            {
-                UnityEditor.SceneManagement.EditorSceneManager.CloseScene(scene, true);
-            }
-#else
-            yield break;
-#endif
-        }
-    }
-
-<<<<<<< HEAD
-    internal abstract class AssetCache<TAssetCacheSingleton> : AssetCache where TAssetCacheSingleton : AssetCache<TAssetCacheSingleton>
-    {
-        private static TAssetCacheSingleton _Instance;
-
-        protected override void Awake()
-        {
-            base.Awake();
-
-            _Instance = (TAssetCacheSingleton)this;
-        }
-
-        protected override void OnDestroy()
-        {
-            _Instance = null;
-
-            base.OnDestroy();
-        }
-
-        /// <summary>
-        /// Returns the global instance for the class
-        /// </summary>
-        public static TAssetCacheSingleton Instance
-        {
-            get
-            {
-                if (_Instance == null)
-                {
-                    _Instance = LoadAssetCache<TAssetCacheSingleton>();
-                }
-                return _Instance;
-            }
-        }
-    }
-
-    internal abstract class AssetCache<TAssetCache, TAssetEntry, TAsset> : AssetCache<TAssetCache>
-        where TAssetCache : AssetCache<TAssetCache>
-        where TAssetEntry : AssetCacheEntry<TAsset>, new()
-=======
-    internal abstract class AssetCache<TAsset> : AssetCache, IAssetCache
->>>>>>> 7a912b6e
-        where TAsset : UnityEngine.Object
-    {
-        const string assetContentExtension = ".asset";
-
-#pragma warning disable 414 // The field is assigned but its value is never used
-        [SerializeField]
-        private NameEntry[] assets = null;
-#pragma warning restore 414
-
-        private Dictionary<string, List<AssetId>> LookupByName
-        {
-            get
-            {
-                if (lookupByName == null)
-                {
-                    lookupByName = new Dictionary<string, List<AssetId>>();
-
-                    if (assets != null)
-                    {
-                        for (int i = 0; i < assets.Length; i++)
-                        {
-                            lookupByName[assets[i].Name] = assets[i].Ids.ToList();
-                        }
-                    }
-                    else
-                    {
-                        Debug.LogError($"Assets did not exist for {this.GetType().Name}. Assets will fail to synchronize.");
-                    }
-                }
-
-                return lookupByName;
-            }
-        }
-
-#pragma warning disable 414 // The field is assigned but its value is never used
-        private Dictionary<string, List<AssetId>> lookupByName;
-        private Dictionary<AssetId, AssetCacheEntry> lookupByAssetId = new Dictionary<AssetId, AssetCacheEntry>();
-        private Dictionary<TAsset, AssetCacheEntry> lookupByAsset = new Dictionary<TAsset, AssetCacheEntry>();
-#pragma warning restore 414
-
-        public TAsset GetAsset(AssetId assetId)
-        {
-            using (StateSynchronizationPerformanceMonitor.Instance.IncrementEventDuration(this.GetType().Name, "GetAsset"))
-            {
-                if (assetId == null ||
-                    assetId == AssetId.Empty ||
-                    string.IsNullOrEmpty(assetId.Name))
-                {
-                    return default(TAsset);
-                }
-
-                if (lookupByAssetId.TryGetValue(assetId, out var entry))
-                {
-                    return (TAsset)entry.Asset;
-                }
-
-                if (!TryLoadAssets(assetId.Name))
-                {
-                    return default(TAsset);
-                }
-
-                if (!lookupByAssetId.TryGetValue(assetId, out entry))
-                {
-                    Debug.LogError($"Assets were loaded for {assetId.Name} but no associated asset cache entry was found for {assetId}");
-                    return default(TAsset);
-                }
-
-                return (TAsset)entry.Asset;
-            }
-        }
-
-        public AssetId GetAssetId(TAsset asset)
-        {
-            using (StateSynchronizationPerformanceMonitor.Instance.IncrementEventDuration(this.GetType().Name, "GetAssetId"))
-            {
-                if (asset == null ||
-                    string.IsNullOrEmpty(asset.name))
-                {
-                    return AssetId.Empty;
-                }
-
-                if (lookupByAsset.TryGetValue(asset, out var entry))
-                {
-                    return entry.AssetId;
-                }
-
-                if (!TryLoadAssets(asset.name))
-                {
-                    return AssetId.Empty;
-                }
-
-                if (!lookupByAsset.TryGetValue(asset, out entry))
-                {
-                    Debug.LogError($"Assets were loaded for {asset.name} but not associated asset cache entry was found for {asset}");
-                    return AssetId.Empty;
-                }
-
-                return entry.AssetId;
-            }
-        }
-
-        public override void LoadAllAssets()
-        {
-            using (StateSynchronizationPerformanceMonitor.Instance.IncrementEventDuration(this.GetType().Name, "LoadAllAssets"))
-            {
-                bool successful = true;
-                foreach (var pair in LookupByName)
-                {
-                    if (!TryLoadAssets(pair.Key))
-                    {
-                        successful = false;
-                    }
-                }
-
-                if (!successful)
-                {
-                    Debug.LogWarning($"Not all assets were found for {this.GetType().Name} during forced asset loading");
-                }
-            }
-        }
-
-        private bool TryLoadAssets(string name)
-        {
-            using (StateSynchronizationPerformanceMonitor.Instance.MeasureEventMemoryUsage(this.GetType().Name, "LoadingAssets"))
-            {
-                if (!LookupByName.TryGetValue(name, out var assetsIds))
-                {
-                    Debug.LogError($"Failed to find asset ids for {name}");
-                    return false;
-                }
-
-                string assetPath = GetAssetFileName(name);
-                var assetCacheContent = Resources.Load<AssetCacheContent>(assetPath);
-                if (assetCacheContent == null ||
-                    assetCacheContent.AssetCacheEntries == null ||
-                    assetCacheContent.AssetCacheEntries.Length == 0)
-                {
-                    Debug.LogError($"AssetCacheContent not found or empty for {name} {assetCacheContent}");
-                    return false;
-                }
-
-                foreach (var entry in assetCacheContent.AssetCacheEntries)
-                {
-                    if (entry == null)
-                    {
-                        Debug.LogError($"Content in asset cache entries was null: {assetPath}");
-                        continue;
-                    }
-                    else
-                    {
-                        lookupByAsset[(TAsset)entry.Asset] = entry;
-                        lookupByAssetId[entry.AssetId] = entry;
-                    }
-                }
-
-                return true;
-            }
-        }
-
-        protected abstract IEnumerable<TAsset> EnumerateAllAssets();
-
-        public override void ClearAssetCache()
-        {
-#if UNITY_EDITOR
-            if (assets != null)
-            {
-                foreach (var nameEntry in assets)
-                {
-                    string assetFileName = GetAssetFileName(nameEntry.Name);
-                    string assetName = GetAssetCachesContentPath(assetFileName, assetContentExtension);
-                    AssetDatabase.DeleteAsset(assetName);
-                }
-            }
-
-            assets = null;
-            lookupByName = null;
-            lookupByAsset = null;
-            lookupByAssetId = null;
-
-            EditorUtility.SetDirty(this);
-#endif
-        }
-
-        /// <summary>
-        /// Assets are ordered in their associated AssetCache by Asset name.
-        /// Asset references are stored in separate files that can be obtained with the Asset name.
-        /// </summary>
-        public override void UpdateAssetCache()
-        {
-#if UNITY_EDITOR
-            Dictionary<string, List<AssetId>> oldAssets = lookupByName == null ? new Dictionary<string, List<AssetId>>() : lookupByName;
-            HashSet<Tuple<string, AssetId>> unvisitedIds = new HashSet<Tuple<string, AssetId>>();
-            lookupByAsset = new Dictionary<TAsset, AssetCacheEntry>();
-            lookupByAssetId = new Dictionary<AssetId, AssetCacheEntry>();
-
-            // Populate a set of unvisisted assets to test if any declared assets no longer exist in the project.
-            foreach (var listPair in oldAssets)
-            {
-                foreach (var id in listPair.Value)
-                {
-                    unvisitedIds.Add(new Tuple<string, AssetId>(listPair.Key, id));
-                }
-            }
-
-            // Enumerate all assets related to this asset cache in the Unity project.
-            foreach (TAsset asset in EnumerateAllAssets())
-            {
-                // If we can't generate an asset id for the located asset, log an error and continue.
-                if (string.IsNullOrEmpty(asset.name) ||
-                    !AssetDatabase.TryGetGUIDAndLocalFileIdentifier(asset, out string guid, out long localId))
-                {
-                    Debug.LogError($"Unable to identify asset: {asset}");
-                    continue;
-                }
-
-                // Create a new asset id and remove said asset id from the unvisisted asset set.
-                var assetId = new AssetId(new Guid(guid), localId, asset.name);
-                unvisitedIds.Remove(new Tuple<string, AssetId>(assetId.Name, assetId));
-
-                // Add this asset id to the asset name dictionary.
-                if (!oldAssets.ContainsKey(assetId.Name))
-                {
-                    oldAssets[assetId.Name] = new List<AssetId>();
-                    oldAssets[assetId.Name].Add(assetId);
-                }
-                else if (!oldAssets[assetId.Name].Contains(assetId))
-                {
-                    oldAssets[assetId.Name].Add(assetId);
-                }
-
-                // Create a new AssetCacheEntry that references the asset and asset id to use later with synchronization.
-                var entry = new AssetCacheEntry();
-                entry.Asset = asset;
-                entry.AssetId = assetId;
-                lookupByAsset[asset] = entry;
-                lookupByAssetId[assetId] = entry;
-            }
-
-            // Iterate over the remaining unvisited ids and remove them from the oldAssets dictionary definition.
-            foreach (var idPair in unvisitedIds)
-            {
-                if (oldAssets.TryGetValue(idPair.Item1, out List<AssetId> ids) &&
-                    ids.Contains(idPair.Item2))
-                {
-                    ids.Remove(idPair.Item2);
-
-                    // If it's observed that no more assets exist for the previously existing asset name, delete all the associated asset reference files for that asset name.
-                    if (ids.Count == 0)
-                    {
-                        string assetName = GetAssetCachesContentPath($"{GetValidAssetName(idPair.Item1)}_{this.GetType().Name}", assetContentExtension);
-                        AssetDatabase.DeleteAsset(assetName);
-                        oldAssets.Remove(idPair.Item1);
-                    }
-                }
-            }
-
-            // Populate this asset caches lookup table to consist of assets remaining in teh oldAssets dictionary.
-            lookupByName = oldAssets;
-            var tempAssets = new List<NameEntry>();
-            foreach (var item in lookupByName)
-            {
-                tempAssets.Add(new NameEntry(item.Key, item.Value.OrderBy(a => a.Guid).ThenBy(a => a.FileIdentifier).ToArray()));
-            }
-
-            // Reorder the assets based on alphabetical order for legibility.
-            assets = tempAssets.OrderBy(a => a.Name).ToArray();
-
-            // Set the editor to dirty so that different asset files show up to date content in their inspectors.
-            EditorUtility.SetDirty(this);
-#endif
-        }
-
-        public virtual void SaveAssets()
-        {
-#if UNITY_EDITOR
-            EnsureAssetDirectoryExists();
-            if (assets == null ||
-                assets.Length == 0)
-            {
-                Debug.Log("Assets was null or empty, rerunning asset cache update");
-                UpdateAssetCache();
-            }
-
-            if (assets == null ||
-                assets.Length == 0)
-            {
-                Debug.Log("No assets were found.");
-                return;
-            }
-
-            foreach (var nameEntry in assets)
-            {
-                string assetName = GetAssetCachesContentPath($"{GetValidAssetName(nameEntry.Name)}_{this.GetType().Name}", assetContentExtension);
-                AssetCacheContent content = ScriptableObject.CreateInstance<AssetCacheContent>();
-                List<AssetCacheEntry> assetCacheEntries = new List<AssetCacheEntry>();
-                foreach (var assetId in nameEntry.Ids)
-                {
-                    if (!lookupByAssetId.TryGetValue(assetId, out var entry))
-                    {
-                        Debug.LogError($"AssetId did not have a registered Asset: {assetId}");
-                        continue;
-                    }
-
-                    assetCacheEntries.Add(entry);
-                }
-
-                content.AssetCacheEntries = assetCacheEntries.ToArray();
-                Debug.Log($"Creating asset: {content} {assetName}");
-                AssetDatabase.CreateAsset(content, assetName);
-            }
-#endif
-        }
-
-        private string GetAssetFileName(string name)
-        {
-            return $"{AssetsFolderName}/{GetValidAssetName(name)}_{this.GetType().Name}";
-        }
-
-        /// <summary>
-        /// Returns name stripped of invalid Path characters.
-        /// </summary>
-        /// <param name="name">string that may contain invalid path characters</param>
-        /// <returns></returns>
-        private static string GetValidAssetName(string name)
-        {
-            if (name == null)
-            {
-                return null;
-            }
-
-            var invalidChars = Path.GetInvalidPathChars();
-            string updatedName = name;
-            foreach (var invalid in invalidChars)
-            {
-                updatedName = updatedName.Replace(invalid.ToString(), "");
-            }
-
-            return updatedName;
-        }
-    }
-}
+﻿// Copyright (c) Microsoft Corporation. All rights reserved.
+// Licensed under the MIT License. See LICENSE in the project root for license information.
+
+using System;
+using System.Collections.Generic;
+using System.Linq;
+using UnityEngine;
+using System.IO;
+using UnityEngine.SceneManagement;
+using System.Reflection;
+using System.Runtime.InteropServices.WindowsRuntime;
+using System.Runtime.CompilerServices;
+#if UNITY_EDITOR
+using UnityEditor;
+#endif
+
+namespace Microsoft.MixedReality.SpectatorView
+{
+    [Serializable]
+    internal struct NameEntry
+    {
+        public string Name;
+        public AssetId[] Ids;
+
+        public NameEntry(string name, AssetId[] ids)
+        {
+            this.Name = name;
+            this.Ids = ids;
+        }
+
+        public override string ToString()
+        {
+            return $"{Name}";
+        }
+    }
+
+    internal abstract class AssetCache : ScriptableObject
+    {
+        public const string AssetCacheDirectory = "Generated.StateSynchronization.AssetCaches";
+        protected const string AssetsFolderName = "AssetCacheContent";
+        public static int AssetCacheCount { get; private set; }
+        public static event Action<int> AssetCacheCountChanged;
+
+        private const string spectatorViewAssetBundleName = "SpectatorView";
+
+        protected static TAssetCache LoadAssetCache<TAssetCache>()
+            where TAssetCache : AssetCache
+        {
+            using (StateSynchronizationPerformanceMonitor.Instance.IncrementEventDuration(typeof(TAssetCache).Name, "LoadAssetCache"))
+            using(StateSynchronizationPerformanceMonitor.Instance.MeasureEventMemoryUsage(typeof(TAssetCache).Name, "LoadingAssets"))
+            {
+                var cache = Resources.Load<TAssetCache>(typeof(TAssetCache).Name);
+
+                if (BroadcasterSettings.IsInitialized &&
+                    BroadcasterSettings.Instance.ForceLoadAllAssetsDuringInitialization)
+                {
+                    cache.LoadAllAssets();
+                }
+
+                return cache;
+            }
+        }
+
+        /// <summary>
+        /// Returns a string for the given asset name and extension in the project's Resources directory.
+        /// </summary>
+        /// <param name="assetName">Asset name</param>
+        /// <param name="assetExtension">Asset extension</param>
+        /// <returns>Asset path</returns>
+        public static string GetAssetCachePath(string assetName, string assetExtension)
+        {
+            return $"Assets/{AssetCacheDirectory}/Resources/{assetName}{assetExtension}";
+        }
+
+        /// <summary>
+        /// Returns a string for the given asset name and extension in the project's Asset Reference directory, a subfolder of the Resources directory.
+        /// </summary>
+        /// <param name="assetName">Asset name</param>
+        /// <param name="assetExtension">Asset extension</param>
+        /// <returns>Asset path</returns>
+        public static string GetAssetCachesContentPath(string assetName, string assetExtension)
+        {
+            return $"Assets/{AssetCacheDirectory}/Resources/{AssetsFolderName}/{assetName}{assetExtension}";
+        }
+
+        public static void EnsureAssetDirectoryExists()
+        {
+#if UNITY_EDITOR
+            if (!AssetDatabase.IsValidFolder( $"Assets/{AssetCacheDirectory}"))
+            {
+                AssetDatabase.CreateFolder("Assets", $"{AssetCacheDirectory}");
+            }
+            if (!AssetDatabase.IsValidFolder($"Assets/{AssetCacheDirectory}/Resources"))
+            {
+                AssetDatabase.CreateFolder($"Assets/{AssetCacheDirectory}", "Resources");
+            }
+            if (!AssetDatabase.IsValidFolder($"Assets/{AssetCacheDirectory}/Resources/{AssetsFolderName}"))
+            {
+                AssetDatabase.CreateFolder($"Assets/{AssetCacheDirectory}/Resources", $"{AssetsFolderName}");
+            }
+#endif
+        }
+
+        public static TAssetCache GetOrCreateAssetCache<TAssetCache>()
+            where TAssetCache : AssetCache
+        {
+#if UNITY_EDITOR
+            string assetPathAndName = GetAssetCachePath(typeof(TAssetCache).Name, ".asset");
+
+            TAssetCache asset = AssetDatabase.LoadAssetAtPath<TAssetCache>(assetPathAndName);
+            if (asset == null)
+            {
+                asset = ScriptableObject.CreateInstance<TAssetCache>();
+
+                EnsureAssetDirectoryExists();
+
+                AssetDatabase.CreateAsset(asset, assetPathAndName);
+            }
+
+            var importer = AssetImporter.GetAtPath(assetPathAndName);
+            if (importer.assetBundleName != spectatorViewAssetBundleName)
+            {
+                importer.assetBundleName = spectatorViewAssetBundleName;
+                importer.SaveAndReimport();
+
+                asset = AssetDatabase.LoadAssetAtPath<TAssetCache>(assetPathAndName);
+            }
+
+            return asset;
+#else
+            return LoadAssetCache<TAssetCache>();
+#endif
+        }
+
+        protected virtual void Awake()
+        {
+            AssetCacheCount++;
+            AssetCacheCountChanged?.Invoke(AssetCacheCount);
+        }
+
+        protected virtual void OnDestroy()
+        {
+            AssetCacheCount--;
+            AssetCacheCountChanged?.Invoke(AssetCacheCount);
+        }
+
+        public virtual void ClearAssetCache()
+        {
+        }
+
+        public virtual void UpdateAssetCache()
+        {
+        }
+
+        public virtual void LoadAllAssets()
+        {
+        }
+
+        protected static void CleanUpUnused<T, TValue>(Dictionary<T, TValue> dictionary, HashSet<T> unused)
+        {
+            foreach (T unusedKey in unused)
+            {
+                dictionary.Remove(unusedKey);
+            }
+        }
+
+        protected static IEnumerable<T> EnumerateAllAssetsInAssetDatabase<T>(Func<string, bool> includedFileExtensions)
+            where T : UnityEngine.Object
+        {
+#if UNITY_EDITOR
+            foreach (string assetPath in AssetDatabase.GetAllAssetPaths().Where(path => includedFileExtensions(Path.GetExtension(path).ToLowerInvariant())))
+            {
+                IEnumerable<T> assets = AssetDatabase.LoadAllAssetsAtPath(assetPath).OfType<T>();
+                if (assets != null)
+                {
+                    foreach (T asset in assets)
+                    {
+                        yield return asset;
+                    }
+                }
+            }
+#else
+            yield break;
+#endif
+        }
+
+        private static bool IsPrefabOrFBX(string extension)
+        {
+            switch (extension)
+            {
+                case ".prefab":
+                case ".fbx":
+                    return true;
+                default:
+                    return false;
+            }
+        }
+
+        public static IEnumerable<T> EnumerateAllComponentsInScenesAndPrefabs<T>()
+        {
+#if UNITY_EDITOR
+            foreach (string prefabPath in UnityEditor.AssetDatabase.GetAllAssetPaths().Where(path => IsPrefabOrFBX(Path.GetExtension(path).ToLowerInvariant())))
+            {
+                GameObject prefab = UnityEditor.AssetDatabase.LoadAssetAtPath<GameObject>(prefabPath);
+                if (prefab != null)
+                {
+                    foreach (T descendant in prefab.GetComponentsInChildren<T>(includeInactive: true))
+                    {
+                        yield return descendant;
+                    }
+                }
+            }
+
+            Scene activeScene = SceneManager.GetActiveScene();
+            bool foundActiveScene = false;
+            List<Scene> scenesToClose = new List<Scene>();
+            for (int i = 0; i < UnityEditor.EditorBuildSettings.scenes.Length; i++)
+            {
+                if (UnityEditor.EditorBuildSettings.scenes[i].enabled)
+                {
+                    Scene scene = UnityEditor.SceneManagement.EditorSceneManager.GetSceneByBuildIndex(i);
+                    foundActiveScene = foundActiveScene || scene == activeScene;
+                    if (!scene.isLoaded)
+                    {
+                        UnityEditor.SceneManagement.EditorSceneManager.OpenScene(UnityEditor.EditorBuildSettings.scenes[i].path, UnityEditor.SceneManagement.OpenSceneMode.Additive);
+                        scene = SceneManager.GetSceneByBuildIndex(i);
+                        scenesToClose.Add(scene);
+                    }
+
+                    if (scene.IsValid())
+                    {
+                        var rootGameObjects = scene.GetRootGameObjects();
+                        foreach (T descendant in rootGameObjects.SelectMany(go => go.GetComponentsInChildren<T>(includeInactive: true)))
+                        {
+                            yield return descendant;
+                        }
+                    }
+                }
+            }
+
+            if (!foundActiveScene &&
+                activeScene.IsValid())
+            {
+                var rootGameObjects = activeScene.GetRootGameObjects();
+                foreach (T descendant in rootGameObjects.SelectMany(go => go.GetComponentsInChildren<T>(includeInactive: true)))
+                {
+                    yield return descendant;
+                }
+            }
+
+            foreach (Scene scene in scenesToClose)
+            {
+                UnityEditor.SceneManagement.EditorSceneManager.CloseScene(scene, true);
+            }
+#else
+            yield break;
+#endif
+        }
+    }
+
+    internal abstract class AssetCache<TAssetCacheSingleton> : AssetCache where TAssetCacheSingleton : AssetCache<TAssetCacheSingleton>
+    {
+        private static TAssetCacheSingleton _Instance;
+
+        protected override void Awake()
+        {
+            base.Awake();
+
+            _Instance = (TAssetCacheSingleton)this;
+        }
+
+        protected override void OnDestroy()
+        {
+            _Instance = null;
+
+            base.OnDestroy();
+        }
+
+        /// <summary>
+        /// Returns the global instance for the class
+        /// </summary>
+        public static TAssetCacheSingleton Instance
+        {
+            get
+            {
+                if (_Instance == null)
+                {
+                    _Instance = LoadAssetCache<TAssetCacheSingleton>();
+                }
+                return _Instance;
+            }
+        }
+    }
+
+    internal abstract class AssetCache<TAssetCache, TAsset> : AssetCache<TAssetCache>
+        where TAssetCache : AssetCache<TAssetCache>
+        where TAsset : UnityEngine.Object
+    {
+        const string assetContentExtension = ".asset";
+
+#pragma warning disable 414 // The field is assigned but its value is never used
+        [SerializeField]
+        private NameEntry[] assets = null;
+#pragma warning restore 414
+
+        private Dictionary<string, List<AssetId>> LookupByName
+        {
+            get
+            {
+                if (lookupByName == null)
+                {
+                    lookupByName = new Dictionary<string, List<AssetId>>();
+
+                    if (assets != null)
+                    {
+                        for (int i = 0; i < assets.Length; i++)
+                        {
+                            lookupByName[assets[i].Name] = assets[i].Ids.ToList();
+                        }
+                    }
+                    else
+                    {
+                        Debug.LogError($"Assets did not exist for {this.GetType().Name}. Assets will fail to synchronize.");
+                    }
+                }
+
+                return lookupByName;
+            }
+        }
+
+#pragma warning disable 414 // The field is assigned but its value is never used
+        private Dictionary<string, List<AssetId>> lookupByName;
+        private Dictionary<AssetId, AssetCacheEntry> lookupByAssetId = new Dictionary<AssetId, AssetCacheEntry>();
+        private Dictionary<TAsset, AssetCacheEntry> lookupByAsset = new Dictionary<TAsset, AssetCacheEntry>();
+#pragma warning restore 414
+
+        public TAsset GetAsset(AssetId assetId)
+        {
+            using (StateSynchronizationPerformanceMonitor.Instance.IncrementEventDuration(this.GetType().Name, "GetAsset"))
+            {
+                if (assetId == null ||
+                    assetId == AssetId.Empty ||
+                    string.IsNullOrEmpty(assetId.Name))
+                {
+                    return default(TAsset);
+                }
+
+                if (lookupByAssetId.TryGetValue(assetId, out var entry))
+                {
+                    return (TAsset)entry.Asset;
+                }
+
+                if (!TryLoadAssets(assetId.Name))
+                {
+                    return default(TAsset);
+                }
+
+                if (!lookupByAssetId.TryGetValue(assetId, out entry))
+                {
+                    Debug.LogError($"Assets were loaded for {assetId.Name} but no associated asset cache entry was found for {assetId}");
+                    return default(TAsset);
+                }
+
+                return (TAsset)entry.Asset;
+            }
+        }
+
+        public AssetId GetAssetId(TAsset asset)
+        {
+            using (StateSynchronizationPerformanceMonitor.Instance.IncrementEventDuration(this.GetType().Name, "GetAssetId"))
+            {
+                if (asset == null ||
+                    string.IsNullOrEmpty(asset.name))
+                {
+                    return AssetId.Empty;
+                }
+
+                if (lookupByAsset.TryGetValue(asset, out var entry))
+                {
+                    return entry.AssetId;
+                }
+
+                if (!TryLoadAssets(asset.name))
+                {
+                    return AssetId.Empty;
+                }
+
+                if (!lookupByAsset.TryGetValue(asset, out entry))
+                {
+                    Debug.LogError($"Assets were loaded for {asset.name} but not associated asset cache entry was found for {asset}");
+                    return AssetId.Empty;
+                }
+
+                return entry.AssetId;
+            }
+        }
+
+        public override void LoadAllAssets()
+        {
+            using (StateSynchronizationPerformanceMonitor.Instance.IncrementEventDuration(this.GetType().Name, "LoadAllAssets"))
+            {
+                bool successful = true;
+                foreach (var pair in LookupByName)
+                {
+                    if (!TryLoadAssets(pair.Key))
+                    {
+                        successful = false;
+                    }
+                }
+
+                if (!successful)
+                {
+                    Debug.LogWarning($"Not all assets were found for {this.GetType().Name} during forced asset loading");
+                }
+            }
+        }
+
+        private bool TryLoadAssets(string name)
+        {
+            using (StateSynchronizationPerformanceMonitor.Instance.MeasureEventMemoryUsage(this.GetType().Name, "LoadingAssets"))
+            {
+                if (!LookupByName.TryGetValue(name, out var assetsIds))
+                {
+                    Debug.LogError($"Failed to find asset ids for {name}");
+                    return false;
+                }
+
+                string assetPath = GetAssetFileName(name);
+                var assetCacheContent = Resources.Load<AssetCacheContent>(assetPath);
+                if (assetCacheContent == null ||
+                    assetCacheContent.AssetCacheEntries == null ||
+                    assetCacheContent.AssetCacheEntries.Length == 0)
+                {
+                    Debug.LogError($"AssetCacheContent not found or empty for {name} {assetCacheContent}");
+                    return false;
+                }
+
+                foreach (var entry in assetCacheContent.AssetCacheEntries)
+                {
+                    if (entry == null)
+                    {
+                        Debug.LogError($"Content in asset cache entries was null: {assetPath}");
+                        continue;
+                    }
+                    else
+                    {
+                        lookupByAsset[(TAsset)entry.Asset] = entry;
+                        lookupByAssetId[entry.AssetId] = entry;
+                    }
+                }
+
+                return true;
+            }
+        }
+
+        protected abstract IEnumerable<TAsset> EnumerateAllAssets();
+
+        public override void ClearAssetCache()
+        {
+#if UNITY_EDITOR
+            if (assets != null)
+            {
+                foreach (var nameEntry in assets)
+                {
+                    string assetFileName = GetAssetFileName(nameEntry.Name);
+                    string assetName = GetAssetCachesContentPath(assetFileName, assetContentExtension);
+                    AssetDatabase.DeleteAsset(assetName);
+                }
+            }
+
+            assets = null;
+            lookupByName = null;
+            lookupByAsset = null;
+            lookupByAssetId = null;
+
+            EditorUtility.SetDirty(this);
+#endif
+        }
+
+        /// <summary>
+        /// Assets are ordered in their associated AssetCache by Asset name.
+        /// Asset references are stored in separate files that can be obtained with the Asset name.
+        /// </summary>
+        public override void UpdateAssetCache()
+        {
+#if UNITY_EDITOR
+            Dictionary<string, List<AssetId>> oldAssets = lookupByName == null ? new Dictionary<string, List<AssetId>>() : lookupByName;
+            HashSet<Tuple<string, AssetId>> unvisitedIds = new HashSet<Tuple<string, AssetId>>();
+            lookupByAsset = new Dictionary<TAsset, AssetCacheEntry>();
+            lookupByAssetId = new Dictionary<AssetId, AssetCacheEntry>();
+
+            // Populate a set of unvisisted assets to test if any declared assets no longer exist in the project.
+            foreach (var listPair in oldAssets)
+            {
+                foreach (var id in listPair.Value)
+                {
+                    unvisitedIds.Add(new Tuple<string, AssetId>(listPair.Key, id));
+                }
+            }
+
+            // Enumerate all assets related to this asset cache in the Unity project.
+            foreach (TAsset asset in EnumerateAllAssets())
+            {
+                // If we can't generate an asset id for the located asset, log an error and continue.
+                if (string.IsNullOrEmpty(asset.name) ||
+                    !AssetDatabase.TryGetGUIDAndLocalFileIdentifier(asset, out string guid, out long localId))
+                {
+                    Debug.LogError($"Unable to identify asset: {asset}");
+                    continue;
+                }
+
+                // Create a new asset id and remove said asset id from the unvisisted asset set.
+                var assetId = new AssetId(new Guid(guid), localId, asset.name);
+                unvisitedIds.Remove(new Tuple<string, AssetId>(assetId.Name, assetId));
+
+                // Add this asset id to the asset name dictionary.
+                if (!oldAssets.ContainsKey(assetId.Name))
+                {
+                    oldAssets[assetId.Name] = new List<AssetId>();
+                    oldAssets[assetId.Name].Add(assetId);
+                }
+                else if (!oldAssets[assetId.Name].Contains(assetId))
+                {
+                    oldAssets[assetId.Name].Add(assetId);
+                }
+
+                // Create a new AssetCacheEntry that references the asset and asset id to use later with synchronization.
+                var entry = new AssetCacheEntry();
+                entry.Asset = asset;
+                entry.AssetId = assetId;
+                lookupByAsset[asset] = entry;
+                lookupByAssetId[assetId] = entry;
+            }
+
+            // Iterate over the remaining unvisited ids and remove them from the oldAssets dictionary definition.
+            foreach (var idPair in unvisitedIds)
+            {
+                if (oldAssets.TryGetValue(idPair.Item1, out List<AssetId> ids) &&
+                    ids.Contains(idPair.Item2))
+                {
+                    ids.Remove(idPair.Item2);
+
+                    // If it's observed that no more assets exist for the previously existing asset name, delete all the associated asset reference files for that asset name.
+                    if (ids.Count == 0)
+                    {
+                        string assetName = GetAssetCachesContentPath($"{GetValidAssetName(idPair.Item1)}_{this.GetType().Name}", assetContentExtension);
+                        AssetDatabase.DeleteAsset(assetName);
+                        oldAssets.Remove(idPair.Item1);
+                    }
+                }
+            }
+
+            // Populate this asset caches lookup table to consist of assets remaining in teh oldAssets dictionary.
+            lookupByName = oldAssets;
+            var tempAssets = new List<NameEntry>();
+            foreach (var item in lookupByName)
+            {
+                tempAssets.Add(new NameEntry(item.Key, item.Value.OrderBy(a => a.Guid).ThenBy(a => a.FileIdentifier).ToArray()));
+            }
+
+            // Reorder the assets based on alphabetical order for legibility.
+            assets = tempAssets.OrderBy(a => a.Name).ToArray();
+
+            // Set the editor to dirty so that different asset files show up to date content in their inspectors.
+            EditorUtility.SetDirty(this);
+#endif
+        }
+
+        public virtual void SaveAssets()
+        {
+#if UNITY_EDITOR
+            EnsureAssetDirectoryExists();
+            if (assets == null ||
+                assets.Length == 0)
+            {
+                Debug.Log("Assets was null or empty, rerunning asset cache update");
+                UpdateAssetCache();
+            }
+
+            if (assets == null ||
+                assets.Length == 0)
+            {
+                Debug.Log("No assets were found.");
+                return;
+            }
+
+            foreach (var nameEntry in assets)
+            {
+                string assetName = GetAssetCachesContentPath($"{GetValidAssetName(nameEntry.Name)}_{this.GetType().Name}", assetContentExtension);
+                AssetCacheContent content = ScriptableObject.CreateInstance<AssetCacheContent>();
+                List<AssetCacheEntry> assetCacheEntries = new List<AssetCacheEntry>();
+                foreach (var assetId in nameEntry.Ids)
+                {
+                    if (!lookupByAssetId.TryGetValue(assetId, out var entry))
+                    {
+                        Debug.LogError($"AssetId did not have a registered Asset: {assetId}");
+                        continue;
+                    }
+
+                    assetCacheEntries.Add(entry);
+                }
+
+                content.AssetCacheEntries = assetCacheEntries.ToArray();
+                Debug.Log($"Creating asset: {content} {assetName}");
+                AssetDatabase.CreateAsset(content, assetName);
+            }
+#endif
+        }
+
+        private string GetAssetFileName(string name)
+        {
+            return $"{AssetsFolderName}/{GetValidAssetName(name)}_{this.GetType().Name}";
+        }
+
+        /// <summary>
+        /// Returns name stripped of invalid Path characters.
+        /// </summary>
+        /// <param name="name">string that may contain invalid path characters</param>
+        /// <returns></returns>
+        private static string GetValidAssetName(string name)
+        {
+            if (name == null)
+            {
+                return null;
+            }
+
+            var invalidChars = Path.GetInvalidPathChars();
+            string updatedName = name;
+            foreach (var invalid in invalidChars)
+            {
+                updatedName = updatedName.Replace(invalid.ToString(), "");
+            }
+
+            return updatedName;
+        }
+    }
+}