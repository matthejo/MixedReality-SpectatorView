﻿// Copyright (c) Microsoft Corporation. All rights reserved.
// Licensed under the MIT License. See LICENSE in the project root for license information.

using System;
using System.Collections;
using System.Collections.Generic;
using System.IO;
using System.Linq;
using System.Net;
using System.Text;
using UnityEditor;
using UnityEngine;

namespace Microsoft.MixedReality.SpectatorView.Editor
{
    internal class CompositorWindowBase<TWindow> : EditorWindowBase<TWindow> where TWindow : EditorWindowBase<TWindow>
    {
        protected const string HolographicCameraDeviceTypeLabel = "Holographic Camera";
        protected const string AppDeviceTypeLabel = "App";
        protected string holographicCameraIPAddress;

        private CompositionManager cachedCompositionManager;
        private HolographicCameraObserver cachedHolographicCameraObserver;

        protected int renderFrameWidth;
        protected int renderFrameHeight;
        protected float aspect;
        private float uiFrameWidth = 100;
        private float uiFrameHeight = 100;

        protected const string notConnectedMessage = "Not connected";
        private const string trackingLostStatusMessage = "Tracking lost";
<<<<<<< HEAD
        private const string unknownTrackingStatusMessage = "Unknown Tracking state";
=======
        private const string unknownTrackingStatusMessage = "Unknown tracking state";
>>>>>>> ee681cdb
        private const string trackingStalledStatusMessage = "No tracking update in over a second";
        private const string locatingSharedSpatialCoordinate = "Locating shared spatial coordinate...";
        private const string notLocatedSharedSpatialCoordinate = "Not located";
        private const string locatedSharedSpatialCoordinateMessage = "Located";
        private const string calibrationLoadedMessage = "Loaded";
        private const string calibrationNotLoadedMessage = "No camera calibration received";
        private const int horizontalFrameRectangleMargin = 50;
        protected const int textureRenderModeComposite = 0;
        protected const int textureRenderModeSplit = 1;
        private const float quadPadding = 4;
        protected const int connectAndDisconnectButtonWidth = 90;
        private const int settingsButtonWidth = 24;
        private Dictionary<string, Rect> buttonRects = new Dictionary<string, Rect>();

        protected Guid selectedLocalizerId = Guid.Empty;

        protected virtual void OnEnable()
        {
            renderFrameWidth = CompositionManager.GetVideoFrameWidth();
            renderFrameHeight = CompositionManager.GetVideoFrameHeight();
            aspect = ((float)renderFrameWidth) / renderFrameHeight;

            Guid.TryParse(PlayerPrefs.GetString(nameof(selectedLocalizerId)), out selectedLocalizerId);
        }

        protected virtual void OnDisable()
        {
            PlayerPrefs.SetString(nameof(selectedLocalizerId), selectedLocalizerId.ToString());
            PlayerPrefs.Save();
        }

        protected void HolographicCameraNetworkConnectionGUI(string deviceTypeLabel, DeviceInfoObserver deviceInfo, SpatialCoordinateSystemParticipant spatialCoordinateSystemParticipant, bool showCalibrationStatus, ref string ipAddressField)
        {
            GUIStyle boldLabelStyle = new GUIStyle(GUI.skin.label);
            boldLabelStyle.fontStyle = FontStyle.Bold;

            CompositionManager compositionManager = GetCompositionManager();

            EditorGUILayout.BeginVertical("Box");
            {
                Color titleColor;
                if (deviceInfo != null &&
                    deviceInfo.NetworkManager != null &&
                    deviceInfo.NetworkManager.IsConnected &&
                    spatialCoordinateSystemParticipant != null &&
<<<<<<< HEAD
                    spatialCoordinateSystemParticipant.PeerDeviceTrackingState != TrackingState.LostTracking &&
=======
                    spatialCoordinateSystemParticipant.PeerDeviceTrackingState == TrackingState.Tracking &&
>>>>>>> ee681cdb
                    spatialCoordinateSystemParticipant.PeerSpatialCoordinateIsLocated &&
                    !spatialCoordinateSystemParticipant.PeerIsLocatingSpatialCoordinate &&
                    !deviceInfo.IsTrackingStalled &&
                    (!showCalibrationStatus || (compositionManager != null &&
                    compositionManager.IsCalibrationDataLoaded)))
                {
                    titleColor = Color.green;
                }
                else
                {
                    titleColor = Color.yellow;
                }
                RenderTitle(deviceTypeLabel, titleColor);
                ConnectionStatusGUI(deviceInfo, ref ipAddressField);

                GUI.enabled = deviceInfo != null && deviceInfo.NetworkManager != null && deviceInfo.NetworkManager.IsConnected && spatialCoordinateSystemParticipant != null;
                string sharedSpatialCoordinateStatusMessage;
                if (deviceInfo == null || deviceInfo.NetworkManager == null || !deviceInfo.NetworkManager.IsConnected || spatialCoordinateSystemParticipant == null)
                {
                    sharedSpatialCoordinateStatusMessage = notConnectedMessage;
                }
                else if (spatialCoordinateSystemParticipant.PeerDeviceTrackingState == TrackingState.LostTracking)
                {
                    sharedSpatialCoordinateStatusMessage = trackingLostStatusMessage;
                }
                else if (deviceInfo.IsTrackingStalled)
                {
                    sharedSpatialCoordinateStatusMessage = trackingStalledStatusMessage;
                }
                else if (spatialCoordinateSystemParticipant.PeerIsLocatingSpatialCoordinate)
                {
                    sharedSpatialCoordinateStatusMessage = locatingSharedSpatialCoordinate;
                }
                else if (!spatialCoordinateSystemParticipant.PeerSpatialCoordinateIsLocated)
                {
                    sharedSpatialCoordinateStatusMessage = notLocatedSharedSpatialCoordinate;
                }
                else if (spatialCoordinateSystemParticipant.PeerDeviceTrackingState == TrackingState.Unknown)
                {
                    sharedSpatialCoordinateStatusMessage = unknownTrackingStatusMessage;
                }
                else
                {
                    sharedSpatialCoordinateStatusMessage = locatedSharedSpatialCoordinateMessage;
                }

                GUILayout.Label("Shared spatial coordinate status", boldLabelStyle);
                GUILayout.Label(sharedSpatialCoordinateStatusMessage);

                string calibrationStatusMessage;
                if (compositionManager != null && compositionManager.IsCalibrationDataLoaded)
                {
                    calibrationStatusMessage = calibrationLoadedMessage;
                }
                else
                {
                    calibrationStatusMessage = calibrationNotLoadedMessage;
                }

                EditorGUILayout.Space();
                if (showCalibrationStatus)
                {
                    GUILayout.Label("Calibration status", boldLabelStyle);
                    GUILayout.Label(calibrationStatusMessage);
                }
                else
                {
                    // Empty label to remain as a placeholder for the Calibration status
                    GUILayout.Label(string.Empty, boldLabelStyle);
                    GUILayout.Label(string.Empty);
                }

                EditorGUILayout.Space();

                GUILayout.Label("Spatial Alignment", boldLabelStyle);

                GUILayout.Space(4);

                SpatialLocalizationGUI(deviceTypeLabel, spatialCoordinateSystemParticipant);

                GUI.enabled = true;
            }
            EditorGUILayout.EndVertical();
        }

        private void SpatialLocalizationGUI(string deviceTypeLabel, SpatialCoordinateSystemParticipant spatialCoordinateSystemParticipant)
        {
            string[] localizerNames;
            int selectedLocalizerIndex = 0;
            ISpatialLocalizer[] localizers = null;
            bool wasEnabled = GUI.enabled;

            if (SpatialCoordinateSystemManager.IsInitialized && spatialCoordinateSystemParticipant != null)
            {
                var supportedPeerLocalizers = spatialCoordinateSystemParticipant?.GetPeerSupportedLocalizersAsync();
                if (supportedPeerLocalizers.IsCompleted)
                {
                    localizers = SpatialCoordinateSystemManager.Instance.Localizers.Where(localizer => supportedPeerLocalizers.Result.Contains(localizer.SpatialLocalizerId)).ToArray();
                    localizerNames = localizers.Select(localizer => localizer.DisplayName).ToArray();
                    if (localizerNames.Length == 0)
                    {
                        GUI.enabled = false;
                        localizerNames = new string[] { "No supported localization methods found." };
                    }
                    else
                    {
                        for (int i = 0; i < localizers.Length; i++)
                        {
                            if (localizers[i].SpatialLocalizerId == selectedLocalizerId)
                            {
                                selectedLocalizerIndex = i;
                                break;
                            }
                        }
                    }
                }
                else
                {
                    GUI.enabled = false;
                    localizerNames = new string[] { "Determining supported methods..." };
                }
            }
            else
            {
                GUI.enabled = false;
                localizerNames = new string[] { "Connect to determine supported methods" };
            }

            GUILayout.BeginHorizontal();
            {
                selectedLocalizerIndex = EditorGUILayout.Popup(selectedLocalizerIndex, localizerNames);
                if (localizers != null &&
                    selectedLocalizerIndex < localizers.Length)
                {
                    selectedLocalizerId = localizers[selectedLocalizerIndex].SpatialLocalizerId;
                    SpatialLocalizationSettingsGUI(deviceTypeLabel, selectedLocalizerIndex, localizers);
                }
            }
            GUILayout.EndHorizontal();

            GUILayout.BeginHorizontal();
            {
                if (GUILayout.Button(new GUIContent("Locate Shared Spatial Coordinate", "Detects the shared location used to position objects in the same physical location on multiple devices")))
                {
                    CompositorWorldAnchorLocalizationManager.Instance.RunRemoteLocalizationWithWorldAnchorPersistence(spatialCoordinateSystemParticipant, selectedLocalizerId, LoadLocalizerSettings(localizers[selectedLocalizerIndex]));
                }
                GUILayout.Label(string.Empty, GUILayout.Width(settingsButtonWidth));
            }
            GUILayout.EndHorizontal();

            GUI.enabled = wasEnabled;
        }

        private void SpatialLocalizationSettingsGUI(string deviceTypeLabel, int selectedLocalizerIndex, ISpatialLocalizer[] localizers)
        {
            GUIStyle iconButtonStyle = GUI.skin.FindStyle("IconButton") ?? EditorGUIUtility.GetBuiltinSkin(EditorSkin.Inspector).FindStyle("IconButton");
            GUIContent content = new GUIContent(EditorGUIUtility.Load("icons/d__Popup.png") as Texture2D);

            ISpatialLocalizationSettings settings = localizers == null ? null : LoadLocalizerSettings(localizers[selectedLocalizerIndex]);
            IEditableSpatialLocalizationSettings settingsEditor = settings as IEditableSpatialLocalizationSettings;

            bool wasEnabled = GUI.enabled;
            GUI.enabled = settingsEditor != null;

            if (EditorGUILayout.DropdownButton(content, FocusType.Passive, iconButtonStyle, GUILayout.Width(settingsButtonWidth)))
            {
                Action<SpatialLocalizationSettingsEditor> editingCompleted = null;
                Guid localizerId = localizers[selectedLocalizerIndex].SpatialLocalizerId;
                editingCompleted = e =>
                {
                    e.EditingCompleted -= editingCompleted;
                    SaveLocalizerSettings(localizerId, settings);
                };

                var editor = settingsEditor.CreateEditor();
                editor.EditingCompleted += editingCompleted;
                PopupWindow.Show(buttonRects[deviceTypeLabel], editor);
            }

            if (Event.current.type == EventType.Repaint)
            {
                buttonRects[deviceTypeLabel] = GUILayoutUtility.GetLastRect();
            }

            GUI.enabled = wasEnabled;
        }

        protected virtual Rect ComputeCompositeGUIRect(float frameWidth, float frameHeight)
        {
            return GUILayoutUtility.GetRect(frameWidth, frameHeight);
        }

        protected void CompositeTextureGUI(int textureRenderMode)
        {
            UpdateFrameDimensions();

            Rect framesRect = ComputeCompositeGUIRect(uiFrameWidth, uiFrameHeight);

            if (Event.current != null && Event.current.type == EventType.Repaint)
            {
                CompositionManager compositionManager = GetCompositionManager();
                if (compositionManager != null && compositionManager.TextureManager != null)
                {
                    if (textureRenderMode == textureRenderModeSplit)
                    {
                        Graphics.DrawTexture(framesRect, compositionManager.TextureManager.quadViewOutputTexture, compositionManager.TextureManager.IgnoreAlphaMaterial);
                    }
                    else
                    {
                        Graphics.DrawTexture(framesRect, compositionManager.TextureManager.previewTexture);
                    }
                }
            }
        }

        protected void ConnectionStatusGUI(DeviceInfoObserver deviceInfo, ref string ipAddressField)
        {
            GUIStyle boldLabelStyle = new GUIStyle(GUI.skin.label);
            boldLabelStyle.fontStyle = FontStyle.Bold;

            if (deviceInfo != null && deviceInfo.NetworkManager != null && deviceInfo.NetworkManager.IsConnected)
            {
                GUILayout.BeginHorizontal();
                {
                    GUILayout.Label("Connection status", boldLabelStyle);

                    if (GUILayout.Button(new GUIContent("Disconnect", "Disconnects the network connection to the holographic camera."), GUILayout.Width(connectAndDisconnectButtonWidth)))
                    {
                        deviceInfo.NetworkManager.Disconnect();
                    }
                }
                GUILayout.EndHorizontal();

                if (deviceInfo.NetworkManager.ConnectedIPAddress == deviceInfo.DeviceIPAddress)
                {
                    GUILayout.Label($"Connected to {deviceInfo.DeviceName} ({deviceInfo.DeviceIPAddress})");
                }
                else
                {
                    GUILayout.Label($"Connected to {deviceInfo.DeviceName} ({deviceInfo.NetworkManager.ConnectedIPAddress} -> {deviceInfo.DeviceIPAddress})");
                }

                EditorGUILayout.Space();
            }
            else
            {
                GUILayout.BeginHorizontal();
                {
                    ipAddressField = EditorGUILayout.TextField(ipAddressField);
                    ConnectButtonGUI(ipAddressField, deviceInfo);
                }
                GUILayout.EndHorizontal();

                GUILayout.Label(notConnectedMessage);
                EditorGUILayout.Space();
            }
        }

        protected void ConnectButtonGUI(string targetIpString, DeviceInfoObserver remoteDevice)
        {
            string tooltip = string.Empty;
            IPAddress targetIp;
            bool validAddress = ParseAddress(targetIpString, out targetIp);

            if (remoteDevice == null)
            {
                tooltip = $"{nameof(HolographicCameraObserver)} is missing from the scene.";
            }
            else if (!Application.isPlaying)
            {
                tooltip = "The scene must be in play mode to connect.";
            }
            else if (!validAddress)
            {
                tooltip = "The IP address for the remote device is not valid.";
            }

            GUI.enabled = validAddress && Application.isPlaying && remoteDevice != null;
            string label = remoteDevice != null && remoteDevice.NetworkManager != null && remoteDevice.NetworkManager.IsConnecting ? "Disconnect" : "Connect";
            if (GUILayout.Button(new GUIContent(label, tooltip), GUILayout.Width(connectAndDisconnectButtonWidth)) && remoteDevice != null)
            {
                if (remoteDevice.NetworkManager.IsConnecting)
                {
                    remoteDevice.NetworkManager.Disconnect();
                }
                else
                {
                    remoteDevice.NetworkManager.ConnectTo(targetIpString);
                }
            }
            GUI.enabled = true;
        }

        private bool ParseAddress(string targetIpString, out IPAddress targetIp)
        {
            if (targetIpString == "localhost")
            {
                targetIp = IPAddress.Loopback;
                return true;
            }
            else
            {
                return IPAddress.TryParse(targetIpString, out targetIp);
            }
        }

        private void UpdateFrameDimensions()
        {
            uiFrameWidth = position.width - horizontalFrameRectangleMargin;
            uiFrameHeight = position.height;

            if (uiFrameWidth <= uiFrameHeight * aspect)
            {
                uiFrameHeight = uiFrameWidth / aspect;
            }
            else
            {
                uiFrameWidth = uiFrameHeight * aspect;
            }
        }

        protected CompositionManager GetCompositionManager()
        {
            if (cachedCompositionManager == null)
            {
                cachedCompositionManager = FindObjectOfType<CompositionManager>();
            }

            return cachedCompositionManager;
        }

        protected HolographicCameraObserver GetHolographicCameraObserver()
        {
            if (cachedHolographicCameraObserver == null)
            {
                cachedHolographicCameraObserver = FindObjectOfType<HolographicCameraObserver>();
            }

            return cachedHolographicCameraObserver;
        }

        protected DeviceInfoObserver GetHolographicCameraDevice()
        {
            HolographicCameraObserver observer = GetHolographicCameraObserver();
            if (observer != null)
            {
                return observer.GetComponent<DeviceInfoObserver>();
            }
            else
            {
                return null;
            }
        }

        protected SpatialCoordinateSystemParticipant GetSpatialCoordinateSystemParticipant(DeviceInfoObserver device)
        {
            if (device != null && device.ConnectedEndpoint != null && SpatialCoordinateSystemManager.IsInitialized)
            {
                if (SpatialCoordinateSystemManager.Instance.TryGetSpatialCoordinateSystemParticipant(device.ConnectedEndpoint, out SpatialCoordinateSystemParticipant participant))
                {
                    return participant;
                }
                else
                {
                    Debug.LogError("Expected to be able to find participant for an endpoint");
                    return null;
                }
            }
            else
            {
                return null;
            }
        }

        private void SaveLocalizerSettings(Guid spatialLocalizerId, ISpatialLocalizationSettings settings)
        {
            using (MemoryStream stream = new MemoryStream())
            using (BinaryWriter writer = new BinaryWriter(stream))
            {
                settings.Serialize(writer);
                PlayerPrefs.SetString(spatialLocalizerId.ToString(), Convert.ToBase64String(stream.ToArray()));
                PlayerPrefs.Save();
            }
        }

        private ISpatialLocalizationSettings LoadLocalizerSettings(ISpatialLocalizer spatialLocalizer)
        {
            ISpatialLocalizationSettings settings;
            string settingsString = PlayerPrefs.GetString(spatialLocalizer.SpatialLocalizerId.ToString(), null);
            if (string.IsNullOrEmpty(settingsString))
            {
                settings = spatialLocalizer.CreateDefaultSettings();
            }
            else
            {
                byte[] settingsBytes = Convert.FromBase64String(settingsString);
                using (MemoryStream stream = new MemoryStream(settingsBytes))
                using (BinaryReader reader = new BinaryReader(stream))
                {
                    if (!spatialLocalizer.TryDeserializeSettings(reader, out settings))
                    {
                        Debug.LogError($"Failed to deserialize settings for spatial localizer {spatialLocalizer.DisplayName} ({spatialLocalizer.SpatialLocalizerId}), using default settings");
                        settings = spatialLocalizer.CreateDefaultSettings();
                    }
                }
            }

            return settings;
        }
    }
}<|MERGE_RESOLUTION|>--- conflicted
+++ resolved
@@ -1,498 +1,490 @@
-﻿// Copyright (c) Microsoft Corporation. All rights reserved.
-// Licensed under the MIT License. See LICENSE in the project root for license information.
-
-using System;
-using System.Collections;
-using System.Collections.Generic;
-using System.IO;
-using System.Linq;
-using System.Net;
-using System.Text;
-using UnityEditor;
-using UnityEngine;
-
-namespace Microsoft.MixedReality.SpectatorView.Editor
-{
-    internal class CompositorWindowBase<TWindow> : EditorWindowBase<TWindow> where TWindow : EditorWindowBase<TWindow>
-    {
-        protected const string HolographicCameraDeviceTypeLabel = "Holographic Camera";
-        protected const string AppDeviceTypeLabel = "App";
-        protected string holographicCameraIPAddress;
-
-        private CompositionManager cachedCompositionManager;
-        private HolographicCameraObserver cachedHolographicCameraObserver;
-
-        protected int renderFrameWidth;
-        protected int renderFrameHeight;
-        protected float aspect;
-        private float uiFrameWidth = 100;
-        private float uiFrameHeight = 100;
-
-        protected const string notConnectedMessage = "Not connected";
-        private const string trackingLostStatusMessage = "Tracking lost";
-<<<<<<< HEAD
-        private const string unknownTrackingStatusMessage = "Unknown Tracking state";
-=======
-        private const string unknownTrackingStatusMessage = "Unknown tracking state";
->>>>>>> ee681cdb
-        private const string trackingStalledStatusMessage = "No tracking update in over a second";
-        private const string locatingSharedSpatialCoordinate = "Locating shared spatial coordinate...";
-        private const string notLocatedSharedSpatialCoordinate = "Not located";
-        private const string locatedSharedSpatialCoordinateMessage = "Located";
-        private const string calibrationLoadedMessage = "Loaded";
-        private const string calibrationNotLoadedMessage = "No camera calibration received";
-        private const int horizontalFrameRectangleMargin = 50;
-        protected const int textureRenderModeComposite = 0;
-        protected const int textureRenderModeSplit = 1;
-        private const float quadPadding = 4;
-        protected const int connectAndDisconnectButtonWidth = 90;
-        private const int settingsButtonWidth = 24;
-        private Dictionary<string, Rect> buttonRects = new Dictionary<string, Rect>();
-
-        protected Guid selectedLocalizerId = Guid.Empty;
-
-        protected virtual void OnEnable()
-        {
-            renderFrameWidth = CompositionManager.GetVideoFrameWidth();
-            renderFrameHeight = CompositionManager.GetVideoFrameHeight();
-            aspect = ((float)renderFrameWidth) / renderFrameHeight;
-
-            Guid.TryParse(PlayerPrefs.GetString(nameof(selectedLocalizerId)), out selectedLocalizerId);
-        }
-
-        protected virtual void OnDisable()
-        {
-            PlayerPrefs.SetString(nameof(selectedLocalizerId), selectedLocalizerId.ToString());
-            PlayerPrefs.Save();
-        }
-
-        protected void HolographicCameraNetworkConnectionGUI(string deviceTypeLabel, DeviceInfoObserver deviceInfo, SpatialCoordinateSystemParticipant spatialCoordinateSystemParticipant, bool showCalibrationStatus, ref string ipAddressField)
-        {
-            GUIStyle boldLabelStyle = new GUIStyle(GUI.skin.label);
-            boldLabelStyle.fontStyle = FontStyle.Bold;
-
-            CompositionManager compositionManager = GetCompositionManager();
-
-            EditorGUILayout.BeginVertical("Box");
-            {
-                Color titleColor;
-                if (deviceInfo != null &&
-                    deviceInfo.NetworkManager != null &&
-                    deviceInfo.NetworkManager.IsConnected &&
-                    spatialCoordinateSystemParticipant != null &&
-<<<<<<< HEAD
-                    spatialCoordinateSystemParticipant.PeerDeviceTrackingState != TrackingState.LostTracking &&
-=======
-                    spatialCoordinateSystemParticipant.PeerDeviceTrackingState == TrackingState.Tracking &&
->>>>>>> ee681cdb
-                    spatialCoordinateSystemParticipant.PeerSpatialCoordinateIsLocated &&
-                    !spatialCoordinateSystemParticipant.PeerIsLocatingSpatialCoordinate &&
-                    !deviceInfo.IsTrackingStalled &&
-                    (!showCalibrationStatus || (compositionManager != null &&
-                    compositionManager.IsCalibrationDataLoaded)))
-                {
-                    titleColor = Color.green;
-                }
-                else
-                {
-                    titleColor = Color.yellow;
-                }
-                RenderTitle(deviceTypeLabel, titleColor);
-                ConnectionStatusGUI(deviceInfo, ref ipAddressField);
-
-                GUI.enabled = deviceInfo != null && deviceInfo.NetworkManager != null && deviceInfo.NetworkManager.IsConnected && spatialCoordinateSystemParticipant != null;
-                string sharedSpatialCoordinateStatusMessage;
-                if (deviceInfo == null || deviceInfo.NetworkManager == null || !deviceInfo.NetworkManager.IsConnected || spatialCoordinateSystemParticipant == null)
-                {
-                    sharedSpatialCoordinateStatusMessage = notConnectedMessage;
-                }
-                else if (spatialCoordinateSystemParticipant.PeerDeviceTrackingState == TrackingState.LostTracking)
-                {
-                    sharedSpatialCoordinateStatusMessage = trackingLostStatusMessage;
-                }
-                else if (deviceInfo.IsTrackingStalled)
-                {
-                    sharedSpatialCoordinateStatusMessage = trackingStalledStatusMessage;
-                }
-                else if (spatialCoordinateSystemParticipant.PeerIsLocatingSpatialCoordinate)
-                {
-                    sharedSpatialCoordinateStatusMessage = locatingSharedSpatialCoordinate;
-                }
-                else if (!spatialCoordinateSystemParticipant.PeerSpatialCoordinateIsLocated)
-                {
-                    sharedSpatialCoordinateStatusMessage = notLocatedSharedSpatialCoordinate;
-                }
-                else if (spatialCoordinateSystemParticipant.PeerDeviceTrackingState == TrackingState.Unknown)
-                {
-                    sharedSpatialCoordinateStatusMessage = unknownTrackingStatusMessage;
-                }
-                else
-                {
-                    sharedSpatialCoordinateStatusMessage = locatedSharedSpatialCoordinateMessage;
-                }
-
-                GUILayout.Label("Shared spatial coordinate status", boldLabelStyle);
-                GUILayout.Label(sharedSpatialCoordinateStatusMessage);
-
-                string calibrationStatusMessage;
-                if (compositionManager != null && compositionManager.IsCalibrationDataLoaded)
-                {
-                    calibrationStatusMessage = calibrationLoadedMessage;
-                }
-                else
-                {
-                    calibrationStatusMessage = calibrationNotLoadedMessage;
-                }
-
-                EditorGUILayout.Space();
-                if (showCalibrationStatus)
-                {
-                    GUILayout.Label("Calibration status", boldLabelStyle);
-                    GUILayout.Label(calibrationStatusMessage);
-                }
-                else
-                {
-                    // Empty label to remain as a placeholder for the Calibration status
-                    GUILayout.Label(string.Empty, boldLabelStyle);
-                    GUILayout.Label(string.Empty);
-                }
-
-                EditorGUILayout.Space();
-
-                GUILayout.Label("Spatial Alignment", boldLabelStyle);
-
-                GUILayout.Space(4);
-
-                SpatialLocalizationGUI(deviceTypeLabel, spatialCoordinateSystemParticipant);
-
-                GUI.enabled = true;
-            }
-            EditorGUILayout.EndVertical();
-        }
-
-        private void SpatialLocalizationGUI(string deviceTypeLabel, SpatialCoordinateSystemParticipant spatialCoordinateSystemParticipant)
-        {
-            string[] localizerNames;
-            int selectedLocalizerIndex = 0;
-            ISpatialLocalizer[] localizers = null;
-            bool wasEnabled = GUI.enabled;
-
-            if (SpatialCoordinateSystemManager.IsInitialized && spatialCoordinateSystemParticipant != null)
-            {
-                var supportedPeerLocalizers = spatialCoordinateSystemParticipant?.GetPeerSupportedLocalizersAsync();
-                if (supportedPeerLocalizers.IsCompleted)
-                {
-                    localizers = SpatialCoordinateSystemManager.Instance.Localizers.Where(localizer => supportedPeerLocalizers.Result.Contains(localizer.SpatialLocalizerId)).ToArray();
-                    localizerNames = localizers.Select(localizer => localizer.DisplayName).ToArray();
-                    if (localizerNames.Length == 0)
-                    {
-                        GUI.enabled = false;
-                        localizerNames = new string[] { "No supported localization methods found." };
-                    }
-                    else
-                    {
-                        for (int i = 0; i < localizers.Length; i++)
-                        {
-                            if (localizers[i].SpatialLocalizerId == selectedLocalizerId)
-                            {
-                                selectedLocalizerIndex = i;
-                                break;
-                            }
-                        }
-                    }
-                }
-                else
-                {
-                    GUI.enabled = false;
-                    localizerNames = new string[] { "Determining supported methods..." };
-                }
-            }
-            else
-            {
-                GUI.enabled = false;
-                localizerNames = new string[] { "Connect to determine supported methods" };
-            }
-
-            GUILayout.BeginHorizontal();
-            {
-                selectedLocalizerIndex = EditorGUILayout.Popup(selectedLocalizerIndex, localizerNames);
-                if (localizers != null &&
-                    selectedLocalizerIndex < localizers.Length)
-                {
-                    selectedLocalizerId = localizers[selectedLocalizerIndex].SpatialLocalizerId;
-                    SpatialLocalizationSettingsGUI(deviceTypeLabel, selectedLocalizerIndex, localizers);
-                }
-            }
-            GUILayout.EndHorizontal();
-
-            GUILayout.BeginHorizontal();
-            {
-                if (GUILayout.Button(new GUIContent("Locate Shared Spatial Coordinate", "Detects the shared location used to position objects in the same physical location on multiple devices")))
-                {
-                    CompositorWorldAnchorLocalizationManager.Instance.RunRemoteLocalizationWithWorldAnchorPersistence(spatialCoordinateSystemParticipant, selectedLocalizerId, LoadLocalizerSettings(localizers[selectedLocalizerIndex]));
-                }
-                GUILayout.Label(string.Empty, GUILayout.Width(settingsButtonWidth));
-            }
-            GUILayout.EndHorizontal();
-
-            GUI.enabled = wasEnabled;
-        }
-
-        private void SpatialLocalizationSettingsGUI(string deviceTypeLabel, int selectedLocalizerIndex, ISpatialLocalizer[] localizers)
-        {
-            GUIStyle iconButtonStyle = GUI.skin.FindStyle("IconButton") ?? EditorGUIUtility.GetBuiltinSkin(EditorSkin.Inspector).FindStyle("IconButton");
-            GUIContent content = new GUIContent(EditorGUIUtility.Load("icons/d__Popup.png") as Texture2D);
-
-            ISpatialLocalizationSettings settings = localizers == null ? null : LoadLocalizerSettings(localizers[selectedLocalizerIndex]);
-            IEditableSpatialLocalizationSettings settingsEditor = settings as IEditableSpatialLocalizationSettings;
-
-            bool wasEnabled = GUI.enabled;
-            GUI.enabled = settingsEditor != null;
-
-            if (EditorGUILayout.DropdownButton(content, FocusType.Passive, iconButtonStyle, GUILayout.Width(settingsButtonWidth)))
-            {
-                Action<SpatialLocalizationSettingsEditor> editingCompleted = null;
-                Guid localizerId = localizers[selectedLocalizerIndex].SpatialLocalizerId;
-                editingCompleted = e =>
-                {
-                    e.EditingCompleted -= editingCompleted;
-                    SaveLocalizerSettings(localizerId, settings);
-                };
-
-                var editor = settingsEditor.CreateEditor();
-                editor.EditingCompleted += editingCompleted;
-                PopupWindow.Show(buttonRects[deviceTypeLabel], editor);
-            }
-
-            if (Event.current.type == EventType.Repaint)
-            {
-                buttonRects[deviceTypeLabel] = GUILayoutUtility.GetLastRect();
-            }
-
-            GUI.enabled = wasEnabled;
-        }
-
-        protected virtual Rect ComputeCompositeGUIRect(float frameWidth, float frameHeight)
-        {
-            return GUILayoutUtility.GetRect(frameWidth, frameHeight);
-        }
-
-        protected void CompositeTextureGUI(int textureRenderMode)
-        {
-            UpdateFrameDimensions();
-
-            Rect framesRect = ComputeCompositeGUIRect(uiFrameWidth, uiFrameHeight);
-
-            if (Event.current != null && Event.current.type == EventType.Repaint)
-            {
-                CompositionManager compositionManager = GetCompositionManager();
-                if (compositionManager != null && compositionManager.TextureManager != null)
-                {
-                    if (textureRenderMode == textureRenderModeSplit)
-                    {
-                        Graphics.DrawTexture(framesRect, compositionManager.TextureManager.quadViewOutputTexture, compositionManager.TextureManager.IgnoreAlphaMaterial);
-                    }
-                    else
-                    {
-                        Graphics.DrawTexture(framesRect, compositionManager.TextureManager.previewTexture);
-                    }
-                }
-            }
-        }
-
-        protected void ConnectionStatusGUI(DeviceInfoObserver deviceInfo, ref string ipAddressField)
-        {
-            GUIStyle boldLabelStyle = new GUIStyle(GUI.skin.label);
-            boldLabelStyle.fontStyle = FontStyle.Bold;
-
-            if (deviceInfo != null && deviceInfo.NetworkManager != null && deviceInfo.NetworkManager.IsConnected)
-            {
-                GUILayout.BeginHorizontal();
-                {
-                    GUILayout.Label("Connection status", boldLabelStyle);
-
-                    if (GUILayout.Button(new GUIContent("Disconnect", "Disconnects the network connection to the holographic camera."), GUILayout.Width(connectAndDisconnectButtonWidth)))
-                    {
-                        deviceInfo.NetworkManager.Disconnect();
-                    }
-                }
-                GUILayout.EndHorizontal();
-
-                if (deviceInfo.NetworkManager.ConnectedIPAddress == deviceInfo.DeviceIPAddress)
-                {
-                    GUILayout.Label($"Connected to {deviceInfo.DeviceName} ({deviceInfo.DeviceIPAddress})");
-                }
-                else
-                {
-                    GUILayout.Label($"Connected to {deviceInfo.DeviceName} ({deviceInfo.NetworkManager.ConnectedIPAddress} -> {deviceInfo.DeviceIPAddress})");
-                }
-
-                EditorGUILayout.Space();
-            }
-            else
-            {
-                GUILayout.BeginHorizontal();
-                {
-                    ipAddressField = EditorGUILayout.TextField(ipAddressField);
-                    ConnectButtonGUI(ipAddressField, deviceInfo);
-                }
-                GUILayout.EndHorizontal();
-
-                GUILayout.Label(notConnectedMessage);
-                EditorGUILayout.Space();
-            }
-        }
-
-        protected void ConnectButtonGUI(string targetIpString, DeviceInfoObserver remoteDevice)
-        {
-            string tooltip = string.Empty;
-            IPAddress targetIp;
-            bool validAddress = ParseAddress(targetIpString, out targetIp);
-
-            if (remoteDevice == null)
-            {
-                tooltip = $"{nameof(HolographicCameraObserver)} is missing from the scene.";
-            }
-            else if (!Application.isPlaying)
-            {
-                tooltip = "The scene must be in play mode to connect.";
-            }
-            else if (!validAddress)
-            {
-                tooltip = "The IP address for the remote device is not valid.";
-            }
-
-            GUI.enabled = validAddress && Application.isPlaying && remoteDevice != null;
-            string label = remoteDevice != null && remoteDevice.NetworkManager != null && remoteDevice.NetworkManager.IsConnecting ? "Disconnect" : "Connect";
-            if (GUILayout.Button(new GUIContent(label, tooltip), GUILayout.Width(connectAndDisconnectButtonWidth)) && remoteDevice != null)
-            {
-                if (remoteDevice.NetworkManager.IsConnecting)
-                {
-                    remoteDevice.NetworkManager.Disconnect();
-                }
-                else
-                {
-                    remoteDevice.NetworkManager.ConnectTo(targetIpString);
-                }
-            }
-            GUI.enabled = true;
-        }
-
-        private bool ParseAddress(string targetIpString, out IPAddress targetIp)
-        {
-            if (targetIpString == "localhost")
-            {
-                targetIp = IPAddress.Loopback;
-                return true;
-            }
-            else
-            {
-                return IPAddress.TryParse(targetIpString, out targetIp);
-            }
-        }
-
-        private void UpdateFrameDimensions()
-        {
-            uiFrameWidth = position.width - horizontalFrameRectangleMargin;
-            uiFrameHeight = position.height;
-
-            if (uiFrameWidth <= uiFrameHeight * aspect)
-            {
-                uiFrameHeight = uiFrameWidth / aspect;
-            }
-            else
-            {
-                uiFrameWidth = uiFrameHeight * aspect;
-            }
-        }
-
-        protected CompositionManager GetCompositionManager()
-        {
-            if (cachedCompositionManager == null)
-            {
-                cachedCompositionManager = FindObjectOfType<CompositionManager>();
-            }
-
-            return cachedCompositionManager;
-        }
-
-        protected HolographicCameraObserver GetHolographicCameraObserver()
-        {
-            if (cachedHolographicCameraObserver == null)
-            {
-                cachedHolographicCameraObserver = FindObjectOfType<HolographicCameraObserver>();
-            }
-
-            return cachedHolographicCameraObserver;
-        }
-
-        protected DeviceInfoObserver GetHolographicCameraDevice()
-        {
-            HolographicCameraObserver observer = GetHolographicCameraObserver();
-            if (observer != null)
-            {
-                return observer.GetComponent<DeviceInfoObserver>();
-            }
-            else
-            {
-                return null;
-            }
-        }
-
-        protected SpatialCoordinateSystemParticipant GetSpatialCoordinateSystemParticipant(DeviceInfoObserver device)
-        {
-            if (device != null && device.ConnectedEndpoint != null && SpatialCoordinateSystemManager.IsInitialized)
-            {
-                if (SpatialCoordinateSystemManager.Instance.TryGetSpatialCoordinateSystemParticipant(device.ConnectedEndpoint, out SpatialCoordinateSystemParticipant participant))
-                {
-                    return participant;
-                }
-                else
-                {
-                    Debug.LogError("Expected to be able to find participant for an endpoint");
-                    return null;
-                }
-            }
-            else
-            {
-                return null;
-            }
-        }
-
-        private void SaveLocalizerSettings(Guid spatialLocalizerId, ISpatialLocalizationSettings settings)
-        {
-            using (MemoryStream stream = new MemoryStream())
-            using (BinaryWriter writer = new BinaryWriter(stream))
-            {
-                settings.Serialize(writer);
-                PlayerPrefs.SetString(spatialLocalizerId.ToString(), Convert.ToBase64String(stream.ToArray()));
-                PlayerPrefs.Save();
-            }
-        }
-
-        private ISpatialLocalizationSettings LoadLocalizerSettings(ISpatialLocalizer spatialLocalizer)
-        {
-            ISpatialLocalizationSettings settings;
-            string settingsString = PlayerPrefs.GetString(spatialLocalizer.SpatialLocalizerId.ToString(), null);
-            if (string.IsNullOrEmpty(settingsString))
-            {
-                settings = spatialLocalizer.CreateDefaultSettings();
-            }
-            else
-            {
-                byte[] settingsBytes = Convert.FromBase64String(settingsString);
-                using (MemoryStream stream = new MemoryStream(settingsBytes))
-                using (BinaryReader reader = new BinaryReader(stream))
-                {
-                    if (!spatialLocalizer.TryDeserializeSettings(reader, out settings))
-                    {
-                        Debug.LogError($"Failed to deserialize settings for spatial localizer {spatialLocalizer.DisplayName} ({spatialLocalizer.SpatialLocalizerId}), using default settings");
-                        settings = spatialLocalizer.CreateDefaultSettings();
-                    }
-                }
-            }
-
-            return settings;
-        }
-    }
+﻿// Copyright (c) Microsoft Corporation. All rights reserved.
+// Licensed under the MIT License. See LICENSE in the project root for license information.
+
+using System;
+using System.Collections;
+using System.Collections.Generic;
+using System.IO;
+using System.Linq;
+using System.Net;
+using System.Text;
+using UnityEditor;
+using UnityEngine;
+
+namespace Microsoft.MixedReality.SpectatorView.Editor
+{
+    internal class CompositorWindowBase<TWindow> : EditorWindowBase<TWindow> where TWindow : EditorWindowBase<TWindow>
+    {
+        protected const string HolographicCameraDeviceTypeLabel = "Holographic Camera";
+        protected const string AppDeviceTypeLabel = "App";
+        protected string holographicCameraIPAddress;
+
+        private CompositionManager cachedCompositionManager;
+        private HolographicCameraObserver cachedHolographicCameraObserver;
+
+        protected int renderFrameWidth;
+        protected int renderFrameHeight;
+        protected float aspect;
+        private float uiFrameWidth = 100;
+        private float uiFrameHeight = 100;
+
+        protected const string notConnectedMessage = "Not connected";
+        private const string trackingLostStatusMessage = "Tracking lost";
+        private const string unknownTrackingStatusMessage = "Unknown tracking state";
+        private const string trackingStalledStatusMessage = "No tracking update in over a second";
+        private const string locatingSharedSpatialCoordinate = "Locating shared spatial coordinate...";
+        private const string notLocatedSharedSpatialCoordinate = "Not located";
+        private const string locatedSharedSpatialCoordinateMessage = "Located";
+        private const string calibrationLoadedMessage = "Loaded";
+        private const string calibrationNotLoadedMessage = "No camera calibration received";
+        private const int horizontalFrameRectangleMargin = 50;
+        protected const int textureRenderModeComposite = 0;
+        protected const int textureRenderModeSplit = 1;
+        private const float quadPadding = 4;
+        protected const int connectAndDisconnectButtonWidth = 90;
+        private const int settingsButtonWidth = 24;
+        private Dictionary<string, Rect> buttonRects = new Dictionary<string, Rect>();
+
+        protected Guid selectedLocalizerId = Guid.Empty;
+
+        protected virtual void OnEnable()
+        {
+            renderFrameWidth = CompositionManager.GetVideoFrameWidth();
+            renderFrameHeight = CompositionManager.GetVideoFrameHeight();
+            aspect = ((float)renderFrameWidth) / renderFrameHeight;
+
+            Guid.TryParse(PlayerPrefs.GetString(nameof(selectedLocalizerId)), out selectedLocalizerId);
+        }
+
+        protected virtual void OnDisable()
+        {
+            PlayerPrefs.SetString(nameof(selectedLocalizerId), selectedLocalizerId.ToString());
+            PlayerPrefs.Save();
+        }
+
+        protected void HolographicCameraNetworkConnectionGUI(string deviceTypeLabel, DeviceInfoObserver deviceInfo, SpatialCoordinateSystemParticipant spatialCoordinateSystemParticipant, bool showCalibrationStatus, ref string ipAddressField)
+        {
+            GUIStyle boldLabelStyle = new GUIStyle(GUI.skin.label);
+            boldLabelStyle.fontStyle = FontStyle.Bold;
+
+            CompositionManager compositionManager = GetCompositionManager();
+
+            EditorGUILayout.BeginVertical("Box");
+            {
+                Color titleColor;
+                if (deviceInfo != null &&
+                    deviceInfo.NetworkManager != null &&
+                    deviceInfo.NetworkManager.IsConnected &&
+                    spatialCoordinateSystemParticipant != null &&
+                    spatialCoordinateSystemParticipant.PeerDeviceTrackingState == TrackingState.Tracking &&
+                    spatialCoordinateSystemParticipant.PeerSpatialCoordinateIsLocated &&
+                    !spatialCoordinateSystemParticipant.PeerIsLocatingSpatialCoordinate &&
+                    !deviceInfo.IsTrackingStalled &&
+                    (!showCalibrationStatus || (compositionManager != null &&
+                    compositionManager.IsCalibrationDataLoaded)))
+                {
+                    titleColor = Color.green;
+                }
+                else
+                {
+                    titleColor = Color.yellow;
+                }
+                RenderTitle(deviceTypeLabel, titleColor);
+                ConnectionStatusGUI(deviceInfo, ref ipAddressField);
+
+                GUI.enabled = deviceInfo != null && deviceInfo.NetworkManager != null && deviceInfo.NetworkManager.IsConnected && spatialCoordinateSystemParticipant != null;
+                string sharedSpatialCoordinateStatusMessage;
+                if (deviceInfo == null || deviceInfo.NetworkManager == null || !deviceInfo.NetworkManager.IsConnected || spatialCoordinateSystemParticipant == null)
+                {
+                    sharedSpatialCoordinateStatusMessage = notConnectedMessage;
+                }
+                else if (spatialCoordinateSystemParticipant.PeerDeviceTrackingState == TrackingState.LostTracking)
+                {
+                    sharedSpatialCoordinateStatusMessage = trackingLostStatusMessage;
+                }
+                else if (deviceInfo.IsTrackingStalled)
+                {
+                    sharedSpatialCoordinateStatusMessage = trackingStalledStatusMessage;
+                }
+                else if (spatialCoordinateSystemParticipant.PeerIsLocatingSpatialCoordinate)
+                {
+                    sharedSpatialCoordinateStatusMessage = locatingSharedSpatialCoordinate;
+                }
+                else if (!spatialCoordinateSystemParticipant.PeerSpatialCoordinateIsLocated)
+                {
+                    sharedSpatialCoordinateStatusMessage = notLocatedSharedSpatialCoordinate;
+                }
+                else if (spatialCoordinateSystemParticipant.PeerDeviceTrackingState == TrackingState.Unknown)
+                {
+                    sharedSpatialCoordinateStatusMessage = unknownTrackingStatusMessage;
+                }
+                else
+                {
+                    sharedSpatialCoordinateStatusMessage = locatedSharedSpatialCoordinateMessage;
+                }
+
+                GUILayout.Label("Shared spatial coordinate status", boldLabelStyle);
+                GUILayout.Label(sharedSpatialCoordinateStatusMessage);
+
+                string calibrationStatusMessage;
+                if (compositionManager != null && compositionManager.IsCalibrationDataLoaded)
+                {
+                    calibrationStatusMessage = calibrationLoadedMessage;
+                }
+                else
+                {
+                    calibrationStatusMessage = calibrationNotLoadedMessage;
+                }
+
+                EditorGUILayout.Space();
+                if (showCalibrationStatus)
+                {
+                    GUILayout.Label("Calibration status", boldLabelStyle);
+                    GUILayout.Label(calibrationStatusMessage);
+                }
+                else
+                {
+                    // Empty label to remain as a placeholder for the Calibration status
+                    GUILayout.Label(string.Empty, boldLabelStyle);
+                    GUILayout.Label(string.Empty);
+                }
+
+                EditorGUILayout.Space();
+
+                GUILayout.Label("Spatial Alignment", boldLabelStyle);
+
+                GUILayout.Space(4);
+
+                SpatialLocalizationGUI(deviceTypeLabel, spatialCoordinateSystemParticipant);
+
+                GUI.enabled = true;
+            }
+            EditorGUILayout.EndVertical();
+        }
+
+        private void SpatialLocalizationGUI(string deviceTypeLabel, SpatialCoordinateSystemParticipant spatialCoordinateSystemParticipant)
+        {
+            string[] localizerNames;
+            int selectedLocalizerIndex = 0;
+            ISpatialLocalizer[] localizers = null;
+            bool wasEnabled = GUI.enabled;
+
+            if (SpatialCoordinateSystemManager.IsInitialized && spatialCoordinateSystemParticipant != null)
+            {
+                var supportedPeerLocalizers = spatialCoordinateSystemParticipant?.GetPeerSupportedLocalizersAsync();
+                if (supportedPeerLocalizers.IsCompleted)
+                {
+                    localizers = SpatialCoordinateSystemManager.Instance.Localizers.Where(localizer => supportedPeerLocalizers.Result.Contains(localizer.SpatialLocalizerId)).ToArray();
+                    localizerNames = localizers.Select(localizer => localizer.DisplayName).ToArray();
+                    if (localizerNames.Length == 0)
+                    {
+                        GUI.enabled = false;
+                        localizerNames = new string[] { "No supported localization methods found." };
+                    }
+                    else
+                    {
+                        for (int i = 0; i < localizers.Length; i++)
+                        {
+                            if (localizers[i].SpatialLocalizerId == selectedLocalizerId)
+                            {
+                                selectedLocalizerIndex = i;
+                                break;
+                            }
+                        }
+                    }
+                }
+                else
+                {
+                    GUI.enabled = false;
+                    localizerNames = new string[] { "Determining supported methods..." };
+                }
+            }
+            else
+            {
+                GUI.enabled = false;
+                localizerNames = new string[] { "Connect to determine supported methods" };
+            }
+
+            GUILayout.BeginHorizontal();
+            {
+                selectedLocalizerIndex = EditorGUILayout.Popup(selectedLocalizerIndex, localizerNames);
+                if (localizers != null &&
+                    selectedLocalizerIndex < localizers.Length)
+                {
+                    selectedLocalizerId = localizers[selectedLocalizerIndex].SpatialLocalizerId;
+                    SpatialLocalizationSettingsGUI(deviceTypeLabel, selectedLocalizerIndex, localizers);
+                }
+            }
+            GUILayout.EndHorizontal();
+
+            GUILayout.BeginHorizontal();
+            {
+                if (GUILayout.Button(new GUIContent("Locate Shared Spatial Coordinate", "Detects the shared location used to position objects in the same physical location on multiple devices")))
+                {
+                    CompositorWorldAnchorLocalizationManager.Instance.RunRemoteLocalizationWithWorldAnchorPersistence(spatialCoordinateSystemParticipant, selectedLocalizerId, LoadLocalizerSettings(localizers[selectedLocalizerIndex]));
+                }
+                GUILayout.Label(string.Empty, GUILayout.Width(settingsButtonWidth));
+            }
+            GUILayout.EndHorizontal();
+
+            GUI.enabled = wasEnabled;
+        }
+
+        private void SpatialLocalizationSettingsGUI(string deviceTypeLabel, int selectedLocalizerIndex, ISpatialLocalizer[] localizers)
+        {
+            GUIStyle iconButtonStyle = GUI.skin.FindStyle("IconButton") ?? EditorGUIUtility.GetBuiltinSkin(EditorSkin.Inspector).FindStyle("IconButton");
+            GUIContent content = new GUIContent(EditorGUIUtility.Load("icons/d__Popup.png") as Texture2D);
+
+            ISpatialLocalizationSettings settings = localizers == null ? null : LoadLocalizerSettings(localizers[selectedLocalizerIndex]);
+            IEditableSpatialLocalizationSettings settingsEditor = settings as IEditableSpatialLocalizationSettings;
+
+            bool wasEnabled = GUI.enabled;
+            GUI.enabled = settingsEditor != null;
+
+            if (EditorGUILayout.DropdownButton(content, FocusType.Passive, iconButtonStyle, GUILayout.Width(settingsButtonWidth)))
+            {
+                Action<SpatialLocalizationSettingsEditor> editingCompleted = null;
+                Guid localizerId = localizers[selectedLocalizerIndex].SpatialLocalizerId;
+                editingCompleted = e =>
+                {
+                    e.EditingCompleted -= editingCompleted;
+                    SaveLocalizerSettings(localizerId, settings);
+                };
+
+                var editor = settingsEditor.CreateEditor();
+                editor.EditingCompleted += editingCompleted;
+                PopupWindow.Show(buttonRects[deviceTypeLabel], editor);
+            }
+
+            if (Event.current.type == EventType.Repaint)
+            {
+                buttonRects[deviceTypeLabel] = GUILayoutUtility.GetLastRect();
+            }
+
+            GUI.enabled = wasEnabled;
+        }
+
+        protected virtual Rect ComputeCompositeGUIRect(float frameWidth, float frameHeight)
+        {
+            return GUILayoutUtility.GetRect(frameWidth, frameHeight);
+        }
+
+        protected void CompositeTextureGUI(int textureRenderMode)
+        {
+            UpdateFrameDimensions();
+
+            Rect framesRect = ComputeCompositeGUIRect(uiFrameWidth, uiFrameHeight);
+
+            if (Event.current != null && Event.current.type == EventType.Repaint)
+            {
+                CompositionManager compositionManager = GetCompositionManager();
+                if (compositionManager != null && compositionManager.TextureManager != null)
+                {
+                    if (textureRenderMode == textureRenderModeSplit)
+                    {
+                        Graphics.DrawTexture(framesRect, compositionManager.TextureManager.quadViewOutputTexture, compositionManager.TextureManager.IgnoreAlphaMaterial);
+                    }
+                    else
+                    {
+                        Graphics.DrawTexture(framesRect, compositionManager.TextureManager.previewTexture);
+                    }
+                }
+            }
+        }
+
+        protected void ConnectionStatusGUI(DeviceInfoObserver deviceInfo, ref string ipAddressField)
+        {
+            GUIStyle boldLabelStyle = new GUIStyle(GUI.skin.label);
+            boldLabelStyle.fontStyle = FontStyle.Bold;
+
+            if (deviceInfo != null && deviceInfo.NetworkManager != null && deviceInfo.NetworkManager.IsConnected)
+            {
+                GUILayout.BeginHorizontal();
+                {
+                    GUILayout.Label("Connection status", boldLabelStyle);
+
+                    if (GUILayout.Button(new GUIContent("Disconnect", "Disconnects the network connection to the holographic camera."), GUILayout.Width(connectAndDisconnectButtonWidth)))
+                    {
+                        deviceInfo.NetworkManager.Disconnect();
+                    }
+                }
+                GUILayout.EndHorizontal();
+
+                if (deviceInfo.NetworkManager.ConnectedIPAddress == deviceInfo.DeviceIPAddress)
+                {
+                    GUILayout.Label($"Connected to {deviceInfo.DeviceName} ({deviceInfo.DeviceIPAddress})");
+                }
+                else
+                {
+                    GUILayout.Label($"Connected to {deviceInfo.DeviceName} ({deviceInfo.NetworkManager.ConnectedIPAddress} -> {deviceInfo.DeviceIPAddress})");
+                }
+
+                EditorGUILayout.Space();
+            }
+            else
+            {
+                GUILayout.BeginHorizontal();
+                {
+                    ipAddressField = EditorGUILayout.TextField(ipAddressField);
+                    ConnectButtonGUI(ipAddressField, deviceInfo);
+                }
+                GUILayout.EndHorizontal();
+
+                GUILayout.Label(notConnectedMessage);
+                EditorGUILayout.Space();
+            }
+        }
+
+        protected void ConnectButtonGUI(string targetIpString, DeviceInfoObserver remoteDevice)
+        {
+            string tooltip = string.Empty;
+            IPAddress targetIp;
+            bool validAddress = ParseAddress(targetIpString, out targetIp);
+
+            if (remoteDevice == null)
+            {
+                tooltip = $"{nameof(HolographicCameraObserver)} is missing from the scene.";
+            }
+            else if (!Application.isPlaying)
+            {
+                tooltip = "The scene must be in play mode to connect.";
+            }
+            else if (!validAddress)
+            {
+                tooltip = "The IP address for the remote device is not valid.";
+            }
+
+            GUI.enabled = validAddress && Application.isPlaying && remoteDevice != null;
+            string label = remoteDevice != null && remoteDevice.NetworkManager != null && remoteDevice.NetworkManager.IsConnecting ? "Disconnect" : "Connect";
+            if (GUILayout.Button(new GUIContent(label, tooltip), GUILayout.Width(connectAndDisconnectButtonWidth)) && remoteDevice != null)
+            {
+                if (remoteDevice.NetworkManager.IsConnecting)
+                {
+                    remoteDevice.NetworkManager.Disconnect();
+                }
+                else
+                {
+                    remoteDevice.NetworkManager.ConnectTo(targetIpString);
+                }
+            }
+            GUI.enabled = true;
+        }
+
+        private bool ParseAddress(string targetIpString, out IPAddress targetIp)
+        {
+            if (targetIpString == "localhost")
+            {
+                targetIp = IPAddress.Loopback;
+                return true;
+            }
+            else
+            {
+                return IPAddress.TryParse(targetIpString, out targetIp);
+            }
+        }
+
+        private void UpdateFrameDimensions()
+        {
+            uiFrameWidth = position.width - horizontalFrameRectangleMargin;
+            uiFrameHeight = position.height;
+
+            if (uiFrameWidth <= uiFrameHeight * aspect)
+            {
+                uiFrameHeight = uiFrameWidth / aspect;
+            }
+            else
+            {
+                uiFrameWidth = uiFrameHeight * aspect;
+            }
+        }
+
+        protected CompositionManager GetCompositionManager()
+        {
+            if (cachedCompositionManager == null)
+            {
+                cachedCompositionManager = FindObjectOfType<CompositionManager>();
+            }
+
+            return cachedCompositionManager;
+        }
+
+        protected HolographicCameraObserver GetHolographicCameraObserver()
+        {
+            if (cachedHolographicCameraObserver == null)
+            {
+                cachedHolographicCameraObserver = FindObjectOfType<HolographicCameraObserver>();
+            }
+
+            return cachedHolographicCameraObserver;
+        }
+
+        protected DeviceInfoObserver GetHolographicCameraDevice()
+        {
+            HolographicCameraObserver observer = GetHolographicCameraObserver();
+            if (observer != null)
+            {
+                return observer.GetComponent<DeviceInfoObserver>();
+            }
+            else
+            {
+                return null;
+            }
+        }
+
+        protected SpatialCoordinateSystemParticipant GetSpatialCoordinateSystemParticipant(DeviceInfoObserver device)
+        {
+            if (device != null && device.ConnectedEndpoint != null && SpatialCoordinateSystemManager.IsInitialized)
+            {
+                if (SpatialCoordinateSystemManager.Instance.TryGetSpatialCoordinateSystemParticipant(device.ConnectedEndpoint, out SpatialCoordinateSystemParticipant participant))
+                {
+                    return participant;
+                }
+                else
+                {
+                    Debug.LogError("Expected to be able to find participant for an endpoint");
+                    return null;
+                }
+            }
+            else
+            {
+                return null;
+            }
+        }
+
+        private void SaveLocalizerSettings(Guid spatialLocalizerId, ISpatialLocalizationSettings settings)
+        {
+            using (MemoryStream stream = new MemoryStream())
+            using (BinaryWriter writer = new BinaryWriter(stream))
+            {
+                settings.Serialize(writer);
+                PlayerPrefs.SetString(spatialLocalizerId.ToString(), Convert.ToBase64String(stream.ToArray()));
+                PlayerPrefs.Save();
+            }
+        }
+
+        private ISpatialLocalizationSettings LoadLocalizerSettings(ISpatialLocalizer spatialLocalizer)
+        {
+            ISpatialLocalizationSettings settings;
+            string settingsString = PlayerPrefs.GetString(spatialLocalizer.SpatialLocalizerId.ToString(), null);
+            if (string.IsNullOrEmpty(settingsString))
+            {
+                settings = spatialLocalizer.CreateDefaultSettings();
+            }
+            else
+            {
+                byte[] settingsBytes = Convert.FromBase64String(settingsString);
+                using (MemoryStream stream = new MemoryStream(settingsBytes))
+                using (BinaryReader reader = new BinaryReader(stream))
+                {
+                    if (!spatialLocalizer.TryDeserializeSettings(reader, out settings))
+                    {
+                        Debug.LogError($"Failed to deserialize settings for spatial localizer {spatialLocalizer.DisplayName} ({spatialLocalizer.SpatialLocalizerId}), using default settings");
+                        settings = spatialLocalizer.CreateDefaultSettings();
+                    }
+                }
+            }
+
+            return settings;
+        }
+    }
 }