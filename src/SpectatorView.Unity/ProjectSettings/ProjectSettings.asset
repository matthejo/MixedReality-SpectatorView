%YAML 1.1
%TAG !u! tag:unity3d.com,2011:
--- !u!129 &1
PlayerSettings:
  m_ObjectHideFlags: 0
  serializedVersion: 20
  productGUID: 60a7ec6560c97d24ab140f5687db957f
  AndroidProfiler: 0
  AndroidFilterTouchesWhenObscured: 0
  AndroidEnableSustainedPerformanceMode: 0
  defaultScreenOrientation: 0
  targetDevice: 2
  useOnDemandResources: 0
  accelerometerFrequency: 60
  companyName: DefaultCompany
  productName: SpectatorViewUnity
  defaultCursor: {fileID: 0}
  cursorHotspot: {x: 0, y: 0}
  m_SplashScreenBackgroundColor: {r: 0.13725491, g: 0.12156863, b: 0.1254902, a: 1}
  m_ShowUnitySplashScreen: 1
  m_ShowUnitySplashLogo: 1
  m_SplashScreenOverlayOpacity: 1
  m_SplashScreenAnimation: 1
  m_SplashScreenLogoStyle: 1
  m_SplashScreenDrawMode: 0
  m_SplashScreenBackgroundAnimationZoom: 1
  m_SplashScreenLogoAnimationZoom: 1
  m_SplashScreenBackgroundLandscapeAspect: 1
  m_SplashScreenBackgroundPortraitAspect: 1
  m_SplashScreenBackgroundLandscapeUvs:
    serializedVersion: 2
    x: 0
    y: 0
    width: 1
    height: 1
  m_SplashScreenBackgroundPortraitUvs:
    serializedVersion: 2
    x: 0
    y: 0
    width: 1
    height: 1
  m_SplashScreenLogos: []
  m_VirtualRealitySplashScreen: {fileID: 0}
  m_HolographicTrackingLossScreen: {fileID: 0}
  defaultScreenWidth: 1024
  defaultScreenHeight: 768
  defaultScreenWidthWeb: 960
  defaultScreenHeightWeb: 600
  m_StereoRenderingPath: 0
  m_ActiveColorSpace: 0
  m_MTRendering: 1
  m_StackTraceTypes: 010000000100000001000000010000000100000001000000
  iosShowActivityIndicatorOnLoading: -1
  androidShowActivityIndicatorOnLoading: -1
  iosUseCustomAppBackgroundBehavior: 0
  iosAllowHTTPDownload: 1
  allowedAutorotateToPortrait: 1
  allowedAutorotateToPortraitUpsideDown: 1
  allowedAutorotateToLandscapeRight: 1
  allowedAutorotateToLandscapeLeft: 1
  useOSAutorotation: 1
  use32BitDisplayBuffer: 1
  preserveFramebufferAlpha: 0
  disableDepthAndStencilBuffers: 0
  androidStartInFullscreen: 1
  androidRenderOutsideSafeArea: 0
  androidUseSwappy: 0
  androidBlitType: 0
  defaultIsNativeResolution: 1
  macRetinaSupport: 1
  runInBackground: 1
  captureSingleScreen: 0
  muteOtherAudioSources: 0
  Prepare IOS For Recording: 0
  Force IOS Speakers When Recording: 0
  deferSystemGesturesMode: 0
  hideHomeButton: 0
  submitAnalytics: 1
  usePlayerLog: 1
  bakeCollisionMeshes: 0
  forceSingleInstance: 0
  useFlipModelSwapchain: 1
  resizableWindow: 0
  useMacAppStoreValidation: 0
  macAppStoreCategory: public.app-category.games
  gpuSkinning: 1
  xboxPIXTextureCapture: 0
  xboxEnableAvatar: 0
  xboxEnableKinect: 0
  xboxEnableKinectAutoTracking: 0
  xboxEnableFitness: 0
  visibleInBackground: 1
  allowFullscreenSwitch: 1
  fullscreenMode: 1
  xboxSpeechDB: 0
  xboxEnableHeadOrientation: 0
  xboxEnableGuest: 0
  xboxEnablePIXSampling: 0
  metalFramebufferOnly: 0
  xboxOneResolution: 0
  xboxOneSResolution: 0
  xboxOneXResolution: 3
  xboxOneMonoLoggingLevel: 0
  xboxOneLoggingLevel: 1
  xboxOneDisableEsram: 0
  xboxOnePresentImmediateThreshold: 0
  switchQueueCommandMemory: 0
  switchQueueControlMemory: 16384
  switchQueueComputeMemory: 262144
  switchNVNShaderPoolsGranularity: 33554432
  switchNVNDefaultPoolsGranularity: 16777216
  switchNVNOtherPoolsGranularity: 16777216
  vulkanNumSwapchainBuffers: 3
  vulkanEnableSetSRGBWrite: 0
  m_SupportedAspectRatios:
    4:3: 1
    5:4: 1
    16:10: 1
    16:9: 1
    Others: 1
  bundleVersion: 0.1
  preloadedAssets: []
  metroInputSource: 0
  wsaTransparentSwapchain: 0
  m_HolographicPauseOnTrackingLoss: 1
  xboxOneDisableKinectGpuReservation: 1
  xboxOneEnable7thCore: 1
  vrSettings:
    cardboard:
      depthFormat: 0
      enableTransitionView: 0
    daydream:
      depthFormat: 0
      useSustainedPerformanceMode: 0
      enableVideoLayer: 0
      useProtectedVideoMemory: 0
      minimumSupportedHeadTracking: 0
      maximumSupportedHeadTracking: 1
    hololens:
      depthFormat: 1
      depthBufferSharingEnabled: 1
    lumin:
      depthFormat: 0
      frameTiming: 2
      enableGLCache: 0
      glCacheMaxBlobSize: 524288
      glCacheMaxFileSize: 8388608
    oculus:
      sharedDepthBuffer: 1
      dashSupport: 1
      lowOverheadMode: 0
      protectedContext: 0
      v2Signing: 1
    enable360StereoCapture: 0
  isWsaHolographicRemotingEnabled: 0
  enableFrameTimingStats: 0
  useHDRDisplay: 0
  D3DHDRBitDepth: 0
  m_ColorGamuts: 00000000
  targetPixelDensity: 30
  resolutionScalingMode: 0
  androidSupportedAspectRatio: 1
  androidMaxAspectRatio: 2.1
  applicationIdentifier:
    Android: Microsoft.MixedReality.SpectatorView.Unity
    iPhone: com.Microsoft.MixedReality.SpectatorView.Unity
  buildNumber: {}
  AndroidBundleVersionCode: 1
  AndroidMinSdkVersion: 24
  AndroidTargetSdkVersion: 0
  AndroidPreferredInstallLocation: 1
  aotOptions: 
  stripEngineCode: 1
  iPhoneStrippingLevel: 0
  iPhoneScriptCallOptimization: 0
  ForceInternetPermission: 0
  ForceSDCardPermission: 0
  CreateWallpaper: 0
  APKExpansionFiles: 0
  keepLoadedShadersAlive: 0
  StripUnusedMeshComponents: 1
  VertexChannelCompressionMask: 4054
  iPhoneSdkVersion: 988
  iOSTargetOSVersionString: 10.0
  tvOSSdkVersion: 0
  tvOSRequireExtendedGameController: 0
  tvOSTargetOSVersionString: 10.0
  uIPrerenderedIcon: 0
  uIRequiresPersistentWiFi: 0
  uIRequiresFullScreen: 1
  uIStatusBarHidden: 1
  uIExitOnSuspend: 0
  uIStatusBarStyle: 0
  iPhoneSplashScreen: {fileID: 0}
  iPhoneHighResSplashScreen: {fileID: 0}
  iPhoneTallHighResSplashScreen: {fileID: 0}
  iPhone47inSplashScreen: {fileID: 0}
  iPhone55inPortraitSplashScreen: {fileID: 0}
  iPhone55inLandscapeSplashScreen: {fileID: 0}
  iPhone58inPortraitSplashScreen: {fileID: 0}
  iPhone58inLandscapeSplashScreen: {fileID: 0}
  iPadPortraitSplashScreen: {fileID: 0}
  iPadHighResPortraitSplashScreen: {fileID: 0}
  iPadLandscapeSplashScreen: {fileID: 0}
  iPadHighResLandscapeSplashScreen: {fileID: 0}
  iPhone65inPortraitSplashScreen: {fileID: 0}
  iPhone65inLandscapeSplashScreen: {fileID: 0}
  iPhone61inPortraitSplashScreen: {fileID: 0}
  iPhone61inLandscapeSplashScreen: {fileID: 0}
  appleTVSplashScreen: {fileID: 0}
  appleTVSplashScreen2x: {fileID: 0}
  tvOSSmallIconLayers: []
  tvOSSmallIconLayers2x: []
  tvOSLargeIconLayers: []
  tvOSLargeIconLayers2x: []
  tvOSTopShelfImageLayers: []
  tvOSTopShelfImageLayers2x: []
  tvOSTopShelfImageWideLayers: []
  tvOSTopShelfImageWideLayers2x: []
  iOSLaunchScreenType: 0
  iOSLaunchScreenPortrait: {fileID: 0}
  iOSLaunchScreenLandscape: {fileID: 0}
  iOSLaunchScreenBackgroundColor:
    serializedVersion: 2
    rgba: 0
  iOSLaunchScreenFillPct: 100
  iOSLaunchScreenSize: 100
  iOSLaunchScreenCustomXibPath: 
  iOSLaunchScreeniPadType: 0
  iOSLaunchScreeniPadImage: {fileID: 0}
  iOSLaunchScreeniPadBackgroundColor:
    serializedVersion: 2
    rgba: 0
  iOSLaunchScreeniPadFillPct: 100
  iOSLaunchScreeniPadSize: 100
  iOSLaunchScreeniPadCustomXibPath: 
  iOSUseLaunchScreenStoryboard: 0
  iOSLaunchScreenCustomStoryboardPath: 
  iOSDeviceRequirements: []
  iOSURLSchemes: []
  iOSBackgroundModes: 0
  iOSMetalForceHardShadows: 0
  metalEditorSupport: 1
  metalAPIValidation: 1
  iOSRenderExtraFrameOnPause: 0
  appleDeveloperTeamID: 
  iOSManualSigningProvisioningProfileID: 
  tvOSManualSigningProvisioningProfileID: 
  iOSManualSigningProvisioningProfileType: 0
  tvOSManualSigningProvisioningProfileType: 0
  appleEnableAutomaticSigning: 0
  iOSRequireARKit: 0
  iOSAutomaticallyDetectAndAddCapabilities: 1
  appleEnableProMotion: 0
  clonedFromGUID: c0afd0d1d80e3634a9dac47e8a0426ea
  templatePackageId: com.unity.template.3d@1.3.0
  templateDefaultScene: Assets/Scenes/SampleScene.unity
  AndroidTargetArchitectures: 5
  AndroidSplashScreenScale: 0
  androidSplashScreen: {fileID: 0}
  AndroidKeystoreName: '{inproject}: '
  AndroidKeyaliasName: 
  AndroidBuildApkPerCpuArchitecture: 0
  AndroidTVCompatibility: 1
  AndroidIsGame: 1
  AndroidEnableTango: 1
  androidEnableBanner: 1
  androidUseLowAccuracyLocation: 0
  androidUseCustomKeystore: 0
  m_AndroidBanners:
  - width: 320
    height: 180
    banner: {fileID: 0}
  androidGamepadSupportLevel: 0
  AndroidValidateAppBundleSize: 1
  AndroidAppBundleSizeToValidate: 150
  m_BuildTargetIcons: []
  m_BuildTargetPlatformIcons:
  - m_BuildTarget: Android
    m_Icons:
    - m_Textures: []
      m_Width: 432
      m_Height: 432
      m_Kind: 2
      m_SubKind: 
    - m_Textures: []
      m_Width: 324
      m_Height: 324
      m_Kind: 2
      m_SubKind: 
    - m_Textures: []
      m_Width: 216
      m_Height: 216
      m_Kind: 2
      m_SubKind: 
    - m_Textures: []
      m_Width: 162
      m_Height: 162
      m_Kind: 2
      m_SubKind: 
    - m_Textures: []
      m_Width: 108
      m_Height: 108
      m_Kind: 2
      m_SubKind: 
    - m_Textures: []
      m_Width: 81
      m_Height: 81
      m_Kind: 2
      m_SubKind: 
    - m_Textures: []
      m_Width: 192
      m_Height: 192
      m_Kind: 0
      m_SubKind: 
    - m_Textures: []
      m_Width: 144
      m_Height: 144
      m_Kind: 0
      m_SubKind: 
    - m_Textures: []
      m_Width: 96
      m_Height: 96
      m_Kind: 0
      m_SubKind: 
    - m_Textures: []
      m_Width: 72
      m_Height: 72
      m_Kind: 0
      m_SubKind: 
    - m_Textures: []
      m_Width: 48
      m_Height: 48
      m_Kind: 0
      m_SubKind: 
    - m_Textures: []
      m_Width: 36
      m_Height: 36
      m_Kind: 0
      m_SubKind: 
    - m_Textures: []
      m_Width: 192
      m_Height: 192
      m_Kind: 1
      m_SubKind: 
    - m_Textures: []
      m_Width: 144
      m_Height: 144
      m_Kind: 1
      m_SubKind: 
    - m_Textures: []
      m_Width: 96
      m_Height: 96
      m_Kind: 1
      m_SubKind: 
    - m_Textures: []
      m_Width: 72
      m_Height: 72
      m_Kind: 1
      m_SubKind: 
    - m_Textures: []
      m_Width: 48
      m_Height: 48
      m_Kind: 1
      m_SubKind: 
    - m_Textures: []
      m_Width: 36
      m_Height: 36
      m_Kind: 1
      m_SubKind: 
  m_BuildTargetBatching:
  - m_BuildTarget: Standalone
    m_StaticBatching: 1
    m_DynamicBatching: 0
  - m_BuildTarget: tvOS
    m_StaticBatching: 1
    m_DynamicBatching: 0
  - m_BuildTarget: Android
    m_StaticBatching: 1
    m_DynamicBatching: 0
  - m_BuildTarget: iPhone
    m_StaticBatching: 1
    m_DynamicBatching: 0
  - m_BuildTarget: WebGL
    m_StaticBatching: 0
    m_DynamicBatching: 0
  m_BuildTargetGraphicsJobs:
  - m_BuildTarget: MacStandaloneSupport
    m_GraphicsJobs: 0
  - m_BuildTarget: Switch
    m_GraphicsJobs: 0
  - m_BuildTarget: MetroSupport
    m_GraphicsJobs: 0
  - m_BuildTarget: AppleTVSupport
    m_GraphicsJobs: 0
  - m_BuildTarget: BJMSupport
    m_GraphicsJobs: 0
  - m_BuildTarget: LinuxStandaloneSupport
    m_GraphicsJobs: 0
  - m_BuildTarget: PS4Player
    m_GraphicsJobs: 0
  - m_BuildTarget: iOSSupport
    m_GraphicsJobs: 0
  - m_BuildTarget: WindowsStandaloneSupport
    m_GraphicsJobs: 0
  - m_BuildTarget: XboxOnePlayer
    m_GraphicsJobs: 0
  - m_BuildTarget: LuminSupport
    m_GraphicsJobs: 0
  - m_BuildTarget: AndroidPlayer
    m_GraphicsJobs: 0
  - m_BuildTarget: WebGLSupport
    m_GraphicsJobs: 0
  m_BuildTargetGraphicsJobMode:
  - m_BuildTarget: PS4Player
    m_GraphicsJobMode: 0
  - m_BuildTarget: XboxOnePlayer
    m_GraphicsJobMode: 0
  m_BuildTargetGraphicsAPIs:
  - m_BuildTarget: AndroidPlayer
    m_APIs: 0b00000008000000
    m_Automatic: 1
  - m_BuildTarget: iOSSupport
    m_APIs: 10000000
    m_Automatic: 1
  - m_BuildTarget: AppleTVSupport
    m_APIs: 10000000
    m_Automatic: 0
  - m_BuildTarget: WebGLSupport
    m_APIs: 0b000000
    m_Automatic: 1
  m_BuildTargetVRSettings:
  - m_BuildTarget: Standalone
    m_Enabled: 0
    m_Devices:
    - Oculus
    - OpenVR
  - m_BuildTarget: Windows Store Apps
    m_Enabled: 1
    m_Devices:
    - WindowsMR
  - m_BuildTarget: Android
    m_Enabled: 1
    m_Devices: []
  openGLRequireES31: 0
  openGLRequireES31AEP: 0
  openGLRequireES32: 0
  m_TemplateCustomTags: {}
  mobileMTRendering:
    Android: 1
    iPhone: 1
    tvOS: 1
  m_BuildTargetGroupLightmapEncodingQuality: []
  m_BuildTargetGroupLightmapSettings: []
  playModeTestRunnerEnabled: 0
  runPlayModeTestAsEditModeTest: 0
  actionOnDotNetUnhandledException: 1
  enableInternalProfiler: 0
  logObjCUncaughtExceptions: 1
  enableCrashReportAPI: 0
  cameraUsageDescription: Camera required for AR Foundation
  locationUsageDescription: 
  microphoneUsageDescription: 
  switchNetLibKey: 
  switchSocketMemoryPoolSize: 6144
  switchSocketAllocatorPoolSize: 128
  switchSocketConcurrencyLimit: 14
  switchScreenResolutionBehavior: 2
  switchUseCPUProfiler: 0
  switchApplicationID: 0x01004b9000490000
  switchNSODependencies: 
  switchTitleNames_0: 
  switchTitleNames_1: 
  switchTitleNames_2: 
  switchTitleNames_3: 
  switchTitleNames_4: 
  switchTitleNames_5: 
  switchTitleNames_6: 
  switchTitleNames_7: 
  switchTitleNames_8: 
  switchTitleNames_9: 
  switchTitleNames_10: 
  switchTitleNames_11: 
  switchTitleNames_12: 
  switchTitleNames_13: 
  switchTitleNames_14: 
  switchPublisherNames_0: 
  switchPublisherNames_1: 
  switchPublisherNames_2: 
  switchPublisherNames_3: 
  switchPublisherNames_4: 
  switchPublisherNames_5: 
  switchPublisherNames_6: 
  switchPublisherNames_7: 
  switchPublisherNames_8: 
  switchPublisherNames_9: 
  switchPublisherNames_10: 
  switchPublisherNames_11: 
  switchPublisherNames_12: 
  switchPublisherNames_13: 
  switchPublisherNames_14: 
  switchIcons_0: {fileID: 0}
  switchIcons_1: {fileID: 0}
  switchIcons_2: {fileID: 0}
  switchIcons_3: {fileID: 0}
  switchIcons_4: {fileID: 0}
  switchIcons_5: {fileID: 0}
  switchIcons_6: {fileID: 0}
  switchIcons_7: {fileID: 0}
  switchIcons_8: {fileID: 0}
  switchIcons_9: {fileID: 0}
  switchIcons_10: {fileID: 0}
  switchIcons_11: {fileID: 0}
  switchIcons_12: {fileID: 0}
  switchIcons_13: {fileID: 0}
  switchIcons_14: {fileID: 0}
  switchSmallIcons_0: {fileID: 0}
  switchSmallIcons_1: {fileID: 0}
  switchSmallIcons_2: {fileID: 0}
  switchSmallIcons_3: {fileID: 0}
  switchSmallIcons_4: {fileID: 0}
  switchSmallIcons_5: {fileID: 0}
  switchSmallIcons_6: {fileID: 0}
  switchSmallIcons_7: {fileID: 0}
  switchSmallIcons_8: {fileID: 0}
  switchSmallIcons_9: {fileID: 0}
  switchSmallIcons_10: {fileID: 0}
  switchSmallIcons_11: {fileID: 0}
  switchSmallIcons_12: {fileID: 0}
  switchSmallIcons_13: {fileID: 0}
  switchSmallIcons_14: {fileID: 0}
  switchManualHTML: 
  switchAccessibleURLs: 
  switchLegalInformation: 
  switchMainThreadStackSize: 1048576
  switchPresenceGroupId: 
  switchLogoHandling: 0
  switchReleaseVersion: 0
  switchDisplayVersion: 1.0.0
  switchStartupUserAccount: 0
  switchTouchScreenUsage: 0
  switchSupportedLanguagesMask: 0
  switchLogoType: 0
  switchApplicationErrorCodeCategory: 
  switchUserAccountSaveDataSize: 0
  switchUserAccountSaveDataJournalSize: 0
  switchApplicationAttribute: 0
  switchCardSpecSize: -1
  switchCardSpecClock: -1
  switchRatingsMask: 0
  switchRatingsInt_0: 0
  switchRatingsInt_1: 0
  switchRatingsInt_2: 0
  switchRatingsInt_3: 0
  switchRatingsInt_4: 0
  switchRatingsInt_5: 0
  switchRatingsInt_6: 0
  switchRatingsInt_7: 0
  switchRatingsInt_8: 0
  switchRatingsInt_9: 0
  switchRatingsInt_10: 0
  switchRatingsInt_11: 0
  switchRatingsInt_12: 0
  switchLocalCommunicationIds_0: 
  switchLocalCommunicationIds_1: 
  switchLocalCommunicationIds_2: 
  switchLocalCommunicationIds_3: 
  switchLocalCommunicationIds_4: 
  switchLocalCommunicationIds_5: 
  switchLocalCommunicationIds_6: 
  switchLocalCommunicationIds_7: 
  switchParentalControl: 0
  switchAllowsScreenshot: 1
  switchAllowsVideoCapturing: 1
  switchAllowsRuntimeAddOnContentInstall: 0
  switchDataLossConfirmation: 0
  switchUserAccountLockEnabled: 0
  switchSystemResourceMemory: 16777216
  switchSupportedNpadStyles: 3
  switchNativeFsCacheSize: 32
  switchIsHoldTypeHorizontal: 0
  switchSupportedNpadCount: 8
  switchSocketConfigEnabled: 0
  switchTcpInitialSendBufferSize: 32
  switchTcpInitialReceiveBufferSize: 64
  switchTcpAutoSendBufferSizeMax: 256
  switchTcpAutoReceiveBufferSizeMax: 256
  switchUdpSendBufferSize: 9
  switchUdpReceiveBufferSize: 42
  switchSocketBufferEfficiency: 4
  switchSocketInitializeEnabled: 1
  switchNetworkInterfaceManagerInitializeEnabled: 1
  switchPlayerConnectionEnabled: 1
  ps4NPAgeRating: 12
  ps4NPTitleSecret: 
  ps4NPTrophyPackPath: 
  ps4ParentalLevel: 11
  ps4ContentID: ED1633-NPXX51362_00-0000000000000000
  ps4Category: 0
  ps4MasterVersion: 01.00
  ps4AppVersion: 01.00
  ps4AppType: 0
  ps4ParamSfxPath: 
  ps4VideoOutPixelFormat: 0
  ps4VideoOutInitialWidth: 1920
  ps4VideoOutBaseModeInitialWidth: 1920
  ps4VideoOutReprojectionRate: 60
  ps4PronunciationXMLPath: 
  ps4PronunciationSIGPath: 
  ps4BackgroundImagePath: 
  ps4StartupImagePath: 
  ps4StartupImagesFolder: 
  ps4IconImagesFolder: 
  ps4SaveDataImagePath: 
  ps4SdkOverride: 
  ps4BGMPath: 
  ps4ShareFilePath: 
  ps4ShareOverlayImagePath: 
  ps4PrivacyGuardImagePath: 
  ps4NPtitleDatPath: 
  ps4RemotePlayKeyAssignment: -1
  ps4RemotePlayKeyMappingDir: 
  ps4PlayTogetherPlayerCount: 0
  ps4EnterButtonAssignment: 1
  ps4ApplicationParam1: 0
  ps4ApplicationParam2: 0
  ps4ApplicationParam3: 0
  ps4ApplicationParam4: 0
  ps4DownloadDataSize: 0
  ps4GarlicHeapSize: 2048
  ps4ProGarlicHeapSize: 2560
  playerPrefsMaxSize: 32768
  ps4Passcode: frAQBc8Wsa1xVPfvJcrgRYwTiizs2trQ
  ps4pnSessions: 1
  ps4pnPresence: 1
  ps4pnFriends: 1
  ps4pnGameCustomData: 1
  playerPrefsSupport: 0
  enableApplicationExit: 0
  resetTempFolder: 1
  restrictedAudioUsageRights: 0
  ps4UseResolutionFallback: 0
  ps4ReprojectionSupport: 0
  ps4UseAudio3dBackend: 0
  ps4SocialScreenEnabled: 0
  ps4ScriptOptimizationLevel: 0
  ps4Audio3dVirtualSpeakerCount: 14
  ps4attribCpuUsage: 0
  ps4PatchPkgPath: 
  ps4PatchLatestPkgPath: 
  ps4PatchChangeinfoPath: 
  ps4PatchDayOne: 0
  ps4attribUserManagement: 0
  ps4attribMoveSupport: 0
  ps4attrib3DSupport: 0
  ps4attribShareSupport: 0
  ps4attribExclusiveVR: 0
  ps4disableAutoHideSplash: 0
  ps4videoRecordingFeaturesUsed: 0
  ps4contentSearchFeaturesUsed: 0
  ps4attribEyeToEyeDistanceSettingVR: 0
  ps4IncludedModules: []
  ps4attribVROutputEnabled: 0
  monoEnv: 
  splashScreenBackgroundSourceLandscape: {fileID: 0}
  splashScreenBackgroundSourcePortrait: {fileID: 0}
  blurSplashScreenBackground: 1
  spritePackerPolicy: 
  webGLMemorySize: 256
  webGLExceptionSupport: 1
  webGLNameFilesAsHashes: 0
  webGLDataCaching: 1
  webGLDebugSymbols: 0
  webGLEmscriptenArgs: 
  webGLModulesDirectory: 
  webGLTemplate: APPLICATION:Default
  webGLAnalyzeBuildSize: 0
  webGLUseEmbeddedResources: 0
  webGLCompressionFormat: 1
  webGLLinkerTarget: 1
  webGLThreadsSupport: 0
  webGLWasmStreaming: 0
  scriptingDefineSymbols: {}
  platformArchitecture:
    iPhone: 1
  scriptingBackend:
<<<<<<< HEAD
    Windows Store Apps: 2
=======
    Android: 1
    Metro: 1
    Standalone: 1
>>>>>>> 5faf0978
  il2cppCompilerConfiguration: {}
  managedStrippingLevel: {}
  incrementalIl2cppBuild: {}
  allowUnsafeCode: 0
  additionalIl2CppArgs: 
  scriptingRuntimeVersion: 1
<<<<<<< HEAD
  gcIncremental: 0
  gcWBarrierValidation: 0
  apiCompatibilityLevelPerPlatform:
    : 6
=======
  apiCompatibilityLevelPerPlatform:
    '': 6
    Android: 3
    Standalone: 3
    iOS: 3
>>>>>>> 5faf0978
  m_RenderingPath: 1
  m_MobileRenderingPath: 1
  metroPackageName: SpectatorView.Unity
  metroPackageVersion: 1.0.0.0
  metroCertificatePath: Assets\WSATestCertificate.pfx
  metroCertificatePassword: 
  metroCertificateSubject: DefaultCompany
  metroCertificateIssuer: DefaultCompany
  metroCertificateNotAfter: 007a5ac41245d601
  metroApplicationDescription: Mixed-reality spectator view for third person perspective
    viewing of mixed-reality applications
  wsaImages: {}
  metroTileShortName: SpectatorView.Unity
  metroTileShowName: 0
  metroMediumTileShowName: 0
  metroLargeTileShowName: 0
  metroWideTileShowName: 0
  metroSupportStreamingInstall: 0
  metroLastRequiredScene: 0
  metroDefaultTileSize: 1
  metroTileForegroundText: 2
  metroTileBackgroundColor: {r: 0.13333334, g: 0.17254902, b: 0.21568628, a: 0}
  metroSplashScreenBackgroundColor: {r: 0.12941177, g: 0.17254902, b: 0.21568628,
    a: 1}
  metroSplashScreenUseBackgroundColor: 0
  platformCapabilities:
    WindowsStoreApps:
      AllJoyn: False
      Appointments: False
      BackgroundMediaPlayback: False
      BlockedChatMessages: False
      Bluetooth: False
      Chat: False
      CodeGeneration: False
      Contacts: False
      EnterpriseAuthentication: False
      HumanInterfaceDevice: False
      InputInjectionBrokered: False
      InternetClient: True
      InternetClientServer: True
      Location: False
      LowLevelDevices: False
      Microphone: True
      MusicLibrary: False
      Objects3D: False
      OfflineMapsManagement: False
      PhoneCall: False
      PhoneCallHistoryPublic: False
      PicturesLibrary: True
      PointOfService: False
      PrivateNetworkClientServer: True
      Proximity: False
      RecordedCallsFolder: False
      RemoteSystem: False
      RemovableStorage: False
      SharedUserCertificates: False
      SpatialPerception: True
      SystemManagement: False
      UserAccountInformation: False
      UserDataTasks: False
      UserNotificationListener: False
      VideosLibrary: True
      VoipCall: False
      WebCam: True
  metroTargetDeviceFamilies:
    Desktop: False
    Holographic: True
    IoT: False
    IoTHeadless: False
    Mobile: False
    Team: False
    Xbox: False
  metroFTAName: 
  metroFTAFileTypes: []
  metroProtocolName: 
  XboxOneProductId: 
  XboxOneUpdateKey: 
  XboxOneSandboxId: 
  XboxOneContentId: 
  XboxOneTitleId: 
  XboxOneSCId: 
  XboxOneGameOsOverridePath: 
  XboxOnePackagingOverridePath: 
  XboxOneAppManifestOverridePath: 
  XboxOneVersion: 1.0.0.0
  XboxOnePackageEncryption: 0
  XboxOnePackageUpdateGranularity: 2
  XboxOneDescription: 
  XboxOneLanguage:
  - enus
  XboxOneCapability: []
  XboxOneGameRating: {}
  XboxOneIsContentPackage: 0
  XboxOneEnableGPUVariability: 1
  XboxOneSockets: {}
  XboxOneSplashScreen: {fileID: 0}
  XboxOneAllowedProductIds: []
  XboxOnePersistentLocalStorageSize: 0
  XboxOneXTitleMemory: 8
  XboxOneOverrideIdentityName: 
  vrEditorSettings:
    daydream:
      daydreamIconForeground: {fileID: 0}
      daydreamIconBackground: {fileID: 0}
  cloudServicesEnabled:
    UNet: 1
  luminIcon:
    m_Name: 
    m_ModelFolderPath: 
    m_PortalFolderPath: 
  luminCert:
    m_CertPath: 
    m_SignPackage: 1
  luminIsChannelApp: 0
  luminVersion:
    m_VersionCode: 1
    m_VersionName: 
  apiCompatibilityLevel: 6
  cloudProjectId: 
  framebufferDepthMemorylessMode: 0
  projectName: 
  organizationId: 
  cloudEnabled: 0
  enableNativePlatformBackendsForNewInputSystem: 0
  disableOldInputManagerSupport: 0
  legacyClampBlendShapeWeights: 0<|MERGE_RESOLUTION|>--- conflicted
+++ resolved
@@ -684,31 +684,23 @@
   platformArchitecture:
     iPhone: 1
   scriptingBackend:
-<<<<<<< HEAD
     Windows Store Apps: 2
-=======
     Android: 1
     Metro: 1
     Standalone: 1
->>>>>>> 5faf0978
   il2cppCompilerConfiguration: {}
   managedStrippingLevel: {}
   incrementalIl2cppBuild: {}
   allowUnsafeCode: 0
   additionalIl2CppArgs: 
   scriptingRuntimeVersion: 1
-<<<<<<< HEAD
   gcIncremental: 0
   gcWBarrierValidation: 0
-  apiCompatibilityLevelPerPlatform:
-    : 6
-=======
   apiCompatibilityLevelPerPlatform:
     '': 6
     Android: 3
     Standalone: 3
     iOS: 3
->>>>>>> 5faf0978
   m_RenderingPath: 1
   m_MobileRenderingPath: 1
   metroPackageName: SpectatorView.Unity
