--- conflicted
+++ resolved
@@ -8,7 +8,6 @@
 #include <k4a/k4a.h>
 #include <k4abt.h>
 
-<<<<<<< HEAD
 AzureKinectFrameProvider::AzureKinectFrameProvider()
     : detectMarkers(false)
     , markerSize(0.0f)
@@ -16,18 +15,18 @@
     , markerDetector(new ArUcoMarkerDetector())
     , _colorSRV(nullptr)
     , _depthSRV(nullptr)
+    , _bodySRV(nullptr)
     , calibration()
     , d3d11Device(nullptr)
     , k4aDevice(nullptr)
     , lock()
     , transformation(nullptr)
     , transformedDepthImage(nullptr)
+    , transformedBodyDepthImage(nullptr)
+    , bodyDepthImage(nullptr)
 {}
 
-HRESULT AzureKinectFrameProvider::Initialize(ID3D11ShaderResourceView* colorSRV, ID3D11ShaderResourceView* depthSRV, ID3D11Texture2D* outputTexture)
-=======
 HRESULT AzureKinectFrameProvider::Initialize(ID3D11ShaderResourceView* colorSRV, ID3D11ShaderResourceView* depthSRV, ID3D11ShaderResourceView* bodySRV, ID3D11Texture2D* outputTexture)
->>>>>>> 047e1880
 {
     InitializeCriticalSection(&lock);
 
@@ -71,6 +70,9 @@
 
     k4a_image_create(K4A_IMAGE_FORMAT_DEPTH16, calibration.color_camera_calibration.resolution_width, calibration.color_camera_calibration.resolution_height, 2 * calibration.color_camera_calibration.resolution_width, &transformedDepthImage);
     k4a_image_create(K4A_IMAGE_FORMAT_DEPTH16, calibration.color_camera_calibration.resolution_width, calibration.color_camera_calibration.resolution_height, 2 * calibration.color_camera_calibration.resolution_width, &transformedBodyDepthImage);
+
+    // Create new depth texture for body depth only
+    k4a_image_create(K4A_IMAGE_FORMAT_DEPTH16, calibration.depth_camera_calibration.resolution_width, calibration.depth_camera_calibration.resolution_height, 2 * calibration.depth_camera_calibration.resolution_width, &bodyDepthImage);
     
     return S_OK;
 
@@ -117,55 +119,56 @@
     }
     
     UpdateSRV(colorImage, _colorSRV);
+    UpdateArUcoMarkers(colorImage);
 
     k4a_transformation_depth_image_to_color_camera(transformation, depthImage, transformedDepthImage);
 
     UpdateSRV(transformedDepthImage, _depthSRV);
 
-<<<<<<< HEAD
+    auto height = k4a_image_get_height_pixels(depthImage);
+    auto width = k4a_image_get_width_pixels(depthImage);
+    auto stride = k4a_image_get_stride_bytes(depthImage);
+
+
+    uint16_t* bodyDepthBuffer = reinterpret_cast<uint16_t*>(k4a_image_get_buffer(bodyDepthImage));
+    uint16_t* depthBuffer = reinterpret_cast<uint16_t*>(k4a_image_get_buffer(depthImage));
+    uint8_t* bodyIndexBuffer = GetBodyIndexBuffer(capture);
+
+    // Set body depth buffer to depth values where a body is identified 
+    SetBodyDepthBuffer(bodyDepthBuffer, depthBuffer, bodyIndexBuffer, height * width);
+
+    k4a_transformation_depth_image_to_color_camera(transformation, bodyDepthImage, transformedBodyDepthImage);
+    
+    UpdateSRV(transformedBodyDepthImage, _bodySRV);
+
+    k4a_image_release(depthImage);
+    k4a_image_release(colorImage);
+    k4a_capture_release(capture);
+}
+
+void AzureKinectFrameProvider::UpdateSRV(k4a_image_t image, ID3D11ShaderResourceView* _srv)
+{
+    auto stride = k4a_image_get_stride_bytes(image);
+    auto buffer = k4a_image_get_buffer(image);
+
+    DirectXHelper::UpdateSRV(d3d11Device, _srv, buffer, stride);
+}
+
+void AzureKinectFrameProvider::UpdateArUcoMarkers(k4a_image_t image)
+{
     if (detectMarkers)
     {
+        auto height = k4a_image_get_height_pixels(image);
+        auto width = k4a_image_get_width_pixels(image);
+        auto buffer = k4a_image_get_buffer(image);
+
         float focalLength[2] = { calibration.color_camera_calibration.intrinsics.parameters.param.fx, calibration.color_camera_calibration.intrinsics.parameters.param.fy };
         float principalPoint[2] = { calibration.color_camera_calibration.intrinsics.parameters.param.cx, calibration.color_camera_calibration.intrinsics.parameters.param.cy };
         float radialDistortion[3] = { calibration.color_camera_calibration.intrinsics.parameters.param.k1, calibration.color_camera_calibration.intrinsics.parameters.param.k2, calibration.color_camera_calibration.intrinsics.parameters.param.k3 };
         float tangentialDistortion[2] = { calibration.color_camera_calibration.intrinsics.parameters.param.p1, calibration.color_camera_calibration.intrinsics.parameters.param.p2 };
         markerDetector->DetectMarkers(buffer, width, height, focalLength, principalPoint, radialDistortion, tangentialDistortion, markerSize, cv::aruco::DICT_6X6_250);
     }
-
-    k4a_transformation_depth_image_to_color_camera(transformation, depthImage, transformedDepthImage);
-=======
-    auto height = k4a_image_get_height_pixels(depthImage);
-    auto width = k4a_image_get_width_pixels(depthImage);
-    auto stride = k4a_image_get_stride_bytes(depthImage);
-
-    // Create new depth texture for body depth only
-    k4a_image_create(K4A_IMAGE_FORMAT_DEPTH16, width, height, stride, &bodyDepthImage);
-
-    uint16_t* bodyDepthBuffer = reinterpret_cast<uint16_t*>(k4a_image_get_buffer(bodyDepthImage));
-    uint16_t* depthBuffer = reinterpret_cast<uint16_t*>(k4a_image_get_buffer(depthImage));
-    uint8_t* bodyIndexBuffer = GetBodyIndexBuffer(capture);
->>>>>>> 047e1880
-
-    // Set body depth buffer to depth values where a body is identified 
-    SetBodyDepthBuffer(bodyDepthBuffer, depthBuffer, bodyIndexBuffer, height * width);
-
-    k4a_result_t result = k4a_transformation_depth_image_to_color_camera(transformation, bodyDepthImage, transformedBodyDepthImage);
-    
-    UpdateSRV(transformedBodyDepthImage, _bodySRV);
-
-    k4a_image_release(depthImage);
-    k4a_image_release(colorImage);
-    k4a_capture_release(capture);
-}
-
-void AzureKinectFrameProvider::UpdateSRV(k4a_image_t image, ID3D11ShaderResourceView* _srv)
-{
-    auto stride = k4a_image_get_stride_bytes(image);
-    auto buffer = k4a_image_get_buffer(image);
-
-    DirectXHelper::UpdateSRV(d3d11Device, _srv, buffer, stride);
-}
-
+}
 
 uint8_t* AzureKinectFrameProvider::GetBodyIndexBuffer(k4a_capture_t capture)
 {
@@ -228,6 +231,12 @@
 
 void AzureKinectFrameProvider::Dispose()
 {
+    if (bodyDepthImage != nullptr)
+    {
+        k4a_image_release(bodyDepthImage);
+        bodyDepthImage = nullptr;
+    }
+
     if (transformedDepthImage != nullptr)
     {
         k4a_image_release(transformedDepthImage);
