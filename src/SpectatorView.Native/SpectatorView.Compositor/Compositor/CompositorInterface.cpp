// Copyright (c) Microsoft Corporation. All rights reserved.
// Licensed under the MIT License. See LICENSE in the project root for license information.

#include "stdafx.h"
#include "CompositorInterface.h"
#include "codecapi.h"
#include "AzureKinectFrameProvider.h"

CompositorInterface::CompositorInterface()
{
    wchar_t myDocumentsPath[1024];
    SHGetFolderPathW(0, CSIDL_MYDOCUMENTS, 0, 0, myDocumentsPath);
    outputPath = std::wstring(myDocumentsPath) + L"\\HologramCapture\\";

    DirectoryHelper::CreateOutputDirectory(outputPath);

    frameProvider = NULL;
}

void CompositorInterface::SetFrameProvider(IFrameProvider::ProviderType type)
{
    if (frameProvider)
    {
        if (frameProvider->GetProviderType() == type)
            return;
        frameProvider->Dispose();
        delete frameProvider;
        frameProvider = NULL;
    }

#if defined(INCLUDE_ELGATO)
    if(type == IFrameProvider::ProviderType::Elgato)
        frameProvider = new ElgatoFrameProvider();
#endif

#if defined(INCLUDE_BLACKMAGIC)
    if (type == IFrameProvider::ProviderType::BlackMagic)
        frameProvider = new DeckLinkManager();
#endif

#if defined(INCLUDE_AZUREKINECT)
    if (type == IFrameProvider::ProviderType::AzureKinect)
        frameProvider = new AzureKinectFrameProvider();
#endif
}

bool CompositorInterface::IsFrameProviderSupported(IFrameProvider::ProviderType providerType)
{
#if defined(INCLUDE_ELGATO)
	if (providerType == IFrameProvider::ProviderType::Elgato)
		return true;
#endif

#if defined(INCLUDE_BLACKMAGIC)
	if (providerType == IFrameProvider::ProviderType::BlackMagic)
		return true;
#endif

#if defined(INCLUDE_AZUREKINECT)
    if (providerType == IFrameProvider::ProviderType::AzureKinect)
        return true;
#endif

	return false;
}

<<<<<<< HEAD
bool CompositorInterface::Initialize(ID3D11Device* device, ID3D11ShaderResourceView* colorSRV, ID3D11ShaderResourceView* depthSRV, ID3D11ShaderResourceView* bodySRV, ID3D11Texture2D* outputTexture)
=======
bool CompositorInterface::IsCameraCalibrationInformationAvailable()
{
    if (frameProvider == nullptr)
    {
        return false;
    }

    return frameProvider->IsCameraCalibrationInformationAvailable();
}

void CompositorInterface::GetCameraCalibrationInformation(CameraIntrinsics* calibration)
{
    if (frameProvider != nullptr)
    {
        frameProvider->GetCameraCalibrationInformation(calibration);
    }
}

bool CompositorInterface::Initialize(ID3D11Device* device, ID3D11ShaderResourceView* colorSRV, ID3D11ShaderResourceView* depthSRV, ID3D11Texture2D* outputTexture)
>>>>>>> 118837b7
{
    if (frameProvider == nullptr)
    {
        return false;
    }

    if (frameProvider->IsEnabled())
    {
        return true;
    }

    _device = device;

    return SUCCEEDED(frameProvider->Initialize(colorSRV, depthSRV, bodySRV, outputTexture));
}

void CompositorInterface::UpdateFrameProvider()
{
    if (frameProvider != nullptr)
    {
        frameProvider->Update(compositeFrameIndex);
    }
}

void CompositorInterface::Update()
{
    if (activeVideoEncoder != nullptr)
    {
        activeVideoEncoder->Update();
    }
}

void CompositorInterface::StopFrameProvider()
{
    if (frameProvider != nullptr)
    {
        frameProvider->Dispose();
    }
}

LONGLONG CompositorInterface::GetTimestamp(int frame)
{
    if (frameProvider != nullptr)
    {
        return frameProvider->GetTimestamp(frame);
    }

    return INVALID_TIMESTAMP;
}

LONGLONG CompositorInterface::GetColorDuration()
{
    if (frameProvider != nullptr)
    {
        return frameProvider->GetDurationHNS();
    }

    return (LONGLONG)((1.0f / 30.0f) * QPC_MULTIPLIER);
}

int CompositorInterface::GetCaptureFrameIndex()
{
    if (frameProvider != nullptr)
    {
        return frameProvider->GetCaptureFrameIndex();
    }

    return 0;
}

int CompositorInterface::GetPixelChange(int frame)
{
    if (frameProvider != nullptr)
    {
        return frameProvider->GetPixelChange(frame);
    }

    return 0;
}

int CompositorInterface::GetNumQueuedOutputFrames()
{
    if (frameProvider != nullptr)
    {
        return frameProvider->GetNumQueuedOutputFrames();
    }

    return 0;
}

void CompositorInterface::SetCompositeFrameIndex(int index)
{
    compositeFrameIndex = index;
}

void CompositorInterface::TakePicture(ID3D11Device* device, int width, int height, int bpp, BYTE* bytes)
{
    if (device == nullptr)
    {
        return;
    }

    ID3D11DeviceContext* context;
    device->GetImmediateContext(&context);

    photoIndex++;
    std::wstring photoPath = DirectoryHelper::FindUniqueFileName(outputPath, L"Photo", L".png", photoIndex);

    ID3D11Texture2D* tex = DirectXHelper::CreateTexture(device, bytes, width, height, bpp);
    DirectX::SaveWICTextureToFile(context, tex, GUID_ContainerFormatPng, photoPath.c_str());
}

bool CompositorInterface::InitializeVideoEncoder(ID3D11Device* device)
{
    videoEncoder1080p = new VideoEncoder(FRAME_WIDTH, FRAME_HEIGHT, FRAME_WIDTH * FRAME_BPP_RGBA, VIDEO_FPS,
        AUDIO_SAMPLE_RATE, AUDIO_CHANNELS, AUDIO_BPS, VIDEO_BITRATE_1080P, VIDEO_MPEG_LEVEL_1080P);

    videoEncoder4K = new VideoEncoder(QUAD_FRAME_WIDTH, QUAD_FRAME_HEIGHT, QUAD_FRAME_WIDTH * FRAME_BPP_RGBA, VIDEO_FPS,
        AUDIO_SAMPLE_RATE, AUDIO_CHANNELS, AUDIO_BPS, VIDEO_BITRATE_4K, VIDEO_MPEG_LEVEL_4K);

    return videoEncoder1080p->Initialize(device) && videoEncoder4K->Initialize(device);
}

bool CompositorInterface::StartRecording(VideoRecordingFrameLayout frameLayout, LPCWSTR lpcDesiredFileName, const int desiredFileNameLength, const int inputFileNameLength, LPWSTR lpFileName, int* fileNameLength)
{
	*fileNameLength = 0;

	std::wstring desiredFileName(lpcDesiredFileName);
	std::wstring extension(L".mp4");
	if (!DirectoryHelper::TestFileExtension(desiredFileName, extension))
	{
		return false;
	}

	std::wstring videoPath = DirectoryHelper::FindUniqueFileName(desiredFileName, extension);

	std::shared_lock<std::shared_mutex> lock(encoderLock);
	if (frameLayout == VideoRecordingFrameLayout::Composite)
	{
		activeVideoEncoder = videoEncoder1080p;
	}
	else
	{
		activeVideoEncoder = videoEncoder4K;
	}

	if (activeVideoEncoder == nullptr)
	{
		return false;
	}

	activeVideoEncoder->StartRecording(videoPath.c_str(), ENCODE_AUDIO);

	memcpy_s(lpFileName, inputFileNameLength * sizeof(wchar_t), videoPath.c_str(), videoPath.size() * sizeof(wchar_t));
	*fileNameLength = static_cast<int>(videoPath.size());
	return true;
}

void CompositorInterface::StopRecording()
{
	std::shared_lock<std::shared_mutex> lock(encoderLock);
    if (activeVideoEncoder == nullptr)
    {
        return;
    }

    activeVideoEncoder->StopRecording();
    activeVideoEncoder = nullptr;
}

void CompositorInterface::RecordFrameAsync(BYTE* videoFrame, LONGLONG frameTime, int numFrames)
{
#if _DEBUG
	std::wstring debugString = L"RecordFrameAsync called, frameTime:" + std::to_wstring(frameTime) + L", numFrames:" + std::to_wstring(numFrames) + L"\n";
	OutputDebugString(debugString.data());
#endif

	std::shared_lock<std::shared_mutex> lock(encoderLock);
    if (frameProvider == nullptr || activeVideoEncoder == nullptr)
    {
		OutputDebugString(L"RecordFrameAsync dropped, no active frame provider or encoder\n");
        return;
    }
    if (numFrames < 1) 
        numFrames = 1;
    else if (numFrames > 5) 
        numFrames = 5;

	// The encoder will update sample times internally based on the first seen sample time when recording.
	// The encoder, however, does assume that audio and video samples will be based on the same source time.
	// Providing audio and video samples with different starting times will cause issues in the generated video file.
	LONGLONG sampleTime = frameTime;
    activeVideoEncoder->QueueVideoFrame(videoFrame, sampleTime, numFrames * frameProvider->GetDurationHNS());
}

void CompositorInterface::RecordAudioFrameAsync(BYTE* audioFrame, LONGLONG audioTime, int audioSize)
{
#if _DEBUG
	std::wstring debugString = L"RecordAudioFrameAsync called, audioTime:" + std::to_wstring(audioTime) + L", audioSize:" + std::to_wstring(audioSize) + L"\n";
	OutputDebugString(debugString.data());
#endif

	std::shared_lock<std::shared_mutex> lock(encoderLock);
    if (activeVideoEncoder == nullptr)
    {
#if _DEBUG
		OutputDebugString(L"RecordAudioFrameAsync dropped, no active encoder\n");
#endif
        return;
    }

	// The encoder will update sample times internally based on the first seen sample time when recording.
	// The encoder, however, does assume that audio and video samples will be based on the same source time.
	// Providing audio and video samples with different starting times will cause issues in the generated video file.
	LONGLONG sampleTime = audioTime;
    activeVideoEncoder->QueueAudioFrame(audioFrame, audioSize, sampleTime);
}

bool CompositorInterface::OutputYUV()
{
    if (frameProvider == nullptr)
    {
        return false;
    }

    return frameProvider->OutputYUV();
}<|MERGE_RESOLUTION|>--- conflicted
+++ resolved
@@ -64,29 +64,25 @@
 	return false;
 }
 
-<<<<<<< HEAD
+bool CompositorInterface::IsCameraCalibrationInformationAvailable()
+{
+    if (frameProvider == nullptr)
+    {
+        return false;
+    }
+
+    return frameProvider->IsCameraCalibrationInformationAvailable();
+}
+
+void CompositorInterface::GetCameraCalibrationInformation(CameraIntrinsics* calibration)
+{
+    if (frameProvider != nullptr)
+    {
+        frameProvider->GetCameraCalibrationInformation(calibration);
+    }
+}
+
 bool CompositorInterface::Initialize(ID3D11Device* device, ID3D11ShaderResourceView* colorSRV, ID3D11ShaderResourceView* depthSRV, ID3D11ShaderResourceView* bodySRV, ID3D11Texture2D* outputTexture)
-=======
-bool CompositorInterface::IsCameraCalibrationInformationAvailable()
-{
-    if (frameProvider == nullptr)
-    {
-        return false;
-    }
-
-    return frameProvider->IsCameraCalibrationInformationAvailable();
-}
-
-void CompositorInterface::GetCameraCalibrationInformation(CameraIntrinsics* calibration)
-{
-    if (frameProvider != nullptr)
-    {
-        frameProvider->GetCameraCalibrationInformation(calibration);
-    }
-}
-
-bool CompositorInterface::Initialize(ID3D11Device* device, ID3D11ShaderResourceView* colorSRV, ID3D11ShaderResourceView* depthSRV, ID3D11Texture2D* outputTexture)
->>>>>>> 118837b7
 {
     if (frameProvider == nullptr)
     {
