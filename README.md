# Spectator View

Spectator View is an augmented reality product that enables viewing HoloLens experiences from secondary devices. Spectator View has multiple configurations and supports a variety of scenarios from filming quick prototypes to producing keynote demos.

## Getting Started

### Obtaining the code

**Currently, the supported process for obtaining and consuming Spectator View code is by adding the repository as a submodule to your project** Downloading source code from the releases tab is possible, but helper scripts and sample projects may break if you choose not to reference the codebase as a submodule. Steps for cloning and using the git repository are as follows:

1. Download [git](https://git-scm.com/downloads)
2. Setup a repository for your project. For more information on how to setup a repository, see [here](https://help.github.com/en/articles/create-a-repo).
3. Open an administrator command window.
4. Clone your project's repository.

![Marker](doc/images/CloneRepo.png)

5. Change directories to that of your project's repository.
6. Add the MixedReality-SpectatorView codebase as a submodule for your project by running `git submodule add https://github.com/microsoft/MixedReality-SpectatorView.git sv`

>Note: If you are anticipating contributing to the MixedReality-SpectatorView project, you should fork your own version of the repository and add it as a submodule instead of the Microsoft repository. Your forked repository url will look something like this: `https://github.com/YourGitHubAliasHere/MixedReality-SpectatorView.git`.

![Marker](doc/images/AddSubmodule.png)

7. Change directories to the MixedReality-SpectatorView submodule.
8. Choose the appropriate branch that you would like to use for the MixedReality-SpectatorView submodule. By default, the submodule will be directed at master, which may not be the most stable branch for consumption. To change branches run the following commands:

    1. Change directories into the submodule.
    2. Run `git fetch origin release/1.0.0-beta`
    3. Run `git checkout release/1.0.0-beta`
    4. Run `git branch` to make sure you are using the release/1.0.0-beta branch


After running these git commands, you will have a local copy of the MixedReality-SpectatorView codebase. Next, you will need to follow the instructions in `Setup your local environment` to obtain external dependencies.

### Setting up your local environment

The MixedReality-SpectatorView repository uses Unity packages, git submodules and symbolic linked directories for obtaining and referencing external dependencies. Prior to opening any Unity projects, you will need to run a setup script.

* The setup script will configure your git repository to use clrf line endings and support symbolic linked directories.
* The setup script will obtain and update all git submodules declared in the MixedReality-SpectatorView repository.
* The setup script will fix any symbolic linked directories in the MixedReality-SpectatorView repository.

> Note: Not all submodules have the same MIT `LICENSE` as the MixedReality-SpectatorView repository. Submodules in this project currently include: [MixedRealityToolkit-Unity](https://github.com/microsoft/MixedRealityToolkit-Unity), [Azure-Spatial-Anchors-Samples](https://github.com/Azure/azure-spatial-anchors-samples) and [ARCore-Unity-SDK](https://github.com/google-ar/arcore-unity-sdk). You should view and accept the licenses in these projects before running the `tools/Scripts/SetupRepository.bat` script.

Depending on what release you are using the correct setup script may vary. Choose the appropriate script below based on the git branch that you have checked out in your clone of the MixedReality-SpectatorView repository.

1. Run `'tools/Scripts/SetupRepository.bat'` as an administrator on your PC (On Mac or Linux, you can run `'sh /tools/scripts/SetupRepository.sh'`). These scripts are located within your MixedReality-SpectatorView submodule.

![Marker](doc/images/SetupRepo.png)

### Samples

After going through the setup steps in 'Obtaining the code' and 'Setting up your local environment', sample projects will be configured for use in your clone of the MixedReality-SpectatorView repository. It's easy to get started by building off one of the samples or by inspecting them to understand project setup. For more information, see [Samples](samples/README.md).

### Adding references to your own project

After obtaining a local clone of the MixedReality-SpectatorView repository and resolving its external dependencies (see above), the suggested mechanism for referencing the code is by adding symbolic linked directories to your Unity project's Assets folder. You can do this with the following:

> Note: Symbolic linked directories should be setup as relative paths. Using relative paths should allow directories to resolve correctly regardless of where you or your team members clone your project repository in their local file systems. The instructions below demonstrate setting up symbolic linked directories based on the following paths:
>* **Project repository directory:** c:\Your\Unity\Project
>* **Project Assets directory:** c:\Your\Unity\Project\Assets
>* **MixedReality-SpectatorView submodule directory:** c:\Your\Unity\Project\sv

1. Close any instances of Unity.
2. Open an administrator command window.
3. Run `tools\Scripts\AddDependencies.bat "Assets" "sv"` (These paths are the relative paths to your project Assets folder and your MixedReality-SpectatorView submodule from the root directory of your repository).  This script is located within your MixedReality-SpectatorView submodule.

Now, when you reopen your project in Unity, folders should appear in your project's Assets folder.

![Marker](doc/images/AddDependencies.png)

### Sharing the project

After adding the MixedReality-SpectatorView repository as a submodule, you can commit the symbolic linked directories and submodule meta files to your repository to share with your team. If a team member wants to then use this repository they should do the following:

1. Clone the project repository.
2. Run `tools\Scripts\SetupRepository.ps1` in the MixedReality-SpectatorView submodule.
3. Run `tools\Scripts\FixSymbolicLinks.ps1` from the root directory of your project's repository.

![Marker](doc/images/FixSymbolicLinks.png)

### Basic Unity Setup

Below are quick instructions for adding Spectator View to your project:

1. Ensure you have all of the [Software & Hardware](doc/SpectatorView.Setup.md##Software%20%2026%20Hardware%20Requirements) required for building and using Spectator View.

2. Go through the [Getting Started](#Getting%20Started) steps above to obtain and reference the MixedReality-SpectatorView codebase in your project.

3. Add the `MixedReality.SpectatorView/SpectatorView/Prefabs/SpectatorView.prefab` to the primary scene that will run on your HoloLens device. This prefab contains the bulk of Spectator View code for synchronizing and aligning holograms across multiple devices.

<<<<<<< HEAD
4. Choose a [Spatial Alignment Strategy](src/SpectatorView.Unity/Assets/SpatialAlignment/README.md###Detailed%20Breakdown%20of%20Spatial%20Alignment%20Strategies) that will allow multiple devices to view holograms in the same location in the physical world. There are different mechanisms for achieving alignment, such as [Azure Spatial Anchors](https://azure.microsoft.com/en-us/services/spatial-anchors/) and marker detector based approaches. Not all approaches work for all devices, so you will need to pick the strategy that best addresses your needs.

5. Add the [dependencies](doc/SpectatorView.Setup.md##Spatial%20Alignment%20Strategy%20Dependencies) required for your Spatial Alignment Strategy to your Unity project. This may involve updating git submodules, adding symbolic linked directories, and manually downloading and extracting zip files. With the end of this step, you will have all of the needed code from external projects included in your Unity project.

6. Update your Unity project and player settings based on the [requirements](doc/SpectatorView.Setup.md###Spatial%20Alignment%20Strategy%20Dependencies) of your Spatial Alignment Strategy. This often involves adding preprocessor directives to different platform player settings to enable code paths specific to your desired Spatial Alignment Strategy.
=======
4. Choose a [Spatial Alignment Strategy](src/SpectatorView.Unity/Assets/SpatialAlignment/README.md###Detailed Breakdown of Spatial Alignment Strategies) that will allow multiple devices to view holograms in the same location in the physical world. There are different mechanisms for achieving alignment, such as [Azure Spatial Anchors](https://azure.microsoft.com/en-us/services/spatial-anchors/) and marker detector based approaches. Not all approaches work for all devices, so you will need to pick the strategy that best addresses your needs.

5. Add the [dependencies](doc/SpectatorView.Setup.md##Spatial Alignment Strategy Dependencies) required for your Spatial Alignment Strategy to your Unity project. This may involve updating git submodules, adding symbolic linked directories, and manually downloading and extracting zip files. With the end of this step, you will have all of the needed code from external projects included in your Unity project.

6. Update your Unity project and player settings based on the [requirements](doc/SpectatorView.Setup.md###Spatial Alignment Strategy Dependencies) of your Spatial Alignment Strategy. This often involves adding preprocessor directives to different platform player settings to enable code paths specific to your desired Spatial Alignment Strategy.
>>>>>>> 0b96cacc

7. Generate and check-in Asset Caches to your project repository. These Asset Caches act as GameObject registries and will allow different devices running your application to understand what Unity GameObjects are being created, destroyed and updated throughout the application life cycle. To generate these asset caches, run [Spectator View -> Update All Asset Caches](doc/SpectatorView.Setup.md####Before%20Building) in the Unity Editor toolbar.

8. Build & Deploy your primary scene to the HoloLens device.

9. Open the example spectating scene appropriate for your mobile device type. This should either be `SpectatorView.Android.unity` or `SpectatorView.iOS.unity`.

<<<<<<< HEAD
10. Build & Deploy your spectating scene onto your mobile device. Platform specific build instructions can be found [here for Android](doc/SpectatorView.Setup.md###Android) and [here for iOS](doc/SpectatorView.Setup.md###iOS).
=======
10. Build & Deploy your spectating scene onto your mobile device. Platform specific build instructions can be found [here for Android](doc/SpectatorView.Setup.md### Android) and [here for iOS](doc/SpectatorView.Setup.md###iOS).
>>>>>>> 0b96cacc

### Detailed Unity Setup
For more information on setting up a Spectator View project, see the following pages:

* [Spectating with an Android or iOS device](doc/SpectatorView.Setup.md)
* [Spectating with a video camera](doc/SpectatorView.Setup.VideoCamera.md)

## Architecture

For more information on Spectator View's architecture, see [here](doc/SpectatorView.Architecture.md).

## Debugging

For more information on debugging Spectator View, see [here](doc/SpectatorView.Debugging.md)

## Filing feedback

The easiest way to file feedback is by [opening an issue](https://github.com/microsoft/MixedReality-SpectatorView/issues). When filing feedback, please include the following information (when applicable):

1) Whether you're using a HoloLens or HoloLens 2 device
2) Development PC Windows Version
3) Unity Version
4) Whether you are building with .Net, Mono or il2cpp in Unity
5) Visual Studio Version
6) Windows SDK Version
7) iOS device type/iOS Version
8) Mac OS Version
9) Android device type/Android OS Version
10) Android Studio Version

In addition to opening issues, Spectator View contributors are active on [Stack Overflow](https://stackoverflow.com/). Use the [MRTK tag](https://stackoverflow.com/questions/tagged/mrtk) when asking Spectator View related questions.

## Contributing

This project welcomes contributions and suggestions.  Most contributions require you to agree to a
Contributor License Agreement (CLA) declaring that you have the right to, and actually do, grant us
the rights to use your contribution. For details, visit <https://cla.microsoft.com>.

When you submit a pull request, a CLA-bot will automatically determine whether you need to provide
a CLA and decorate the PR appropriately (e.g., label, comment). Simply follow the instructions
provided by the bot. You will only need to do this once across all repos using our CLA.

This project has adopted the [Microsoft Open Source Code of Conduct](https://opensource.microsoft.com/codeofconduct/).
For more information see the [Code of Conduct FAQ](https://opensource.microsoft.com/codeofconduct/faq/) or
contact [opencode@microsoft.com](mailto:opencode@microsoft.com) with any additional questions or comments.
<|MERGE_RESOLUTION|>--- conflicted
+++ resolved
@@ -1,162 +1,150 @@
-# Spectator View
-
-Spectator View is an augmented reality product that enables viewing HoloLens experiences from secondary devices. Spectator View has multiple configurations and supports a variety of scenarios from filming quick prototypes to producing keynote demos.
-
-## Getting Started
-
-### Obtaining the code
-
-**Currently, the supported process for obtaining and consuming Spectator View code is by adding the repository as a submodule to your project** Downloading source code from the releases tab is possible, but helper scripts and sample projects may break if you choose not to reference the codebase as a submodule. Steps for cloning and using the git repository are as follows:
-
-1. Download [git](https://git-scm.com/downloads)
-2. Setup a repository for your project. For more information on how to setup a repository, see [here](https://help.github.com/en/articles/create-a-repo).
-3. Open an administrator command window.
-4. Clone your project's repository.
-
-![Marker](doc/images/CloneRepo.png)
-
-5. Change directories to that of your project's repository.
-6. Add the MixedReality-SpectatorView codebase as a submodule for your project by running `git submodule add https://github.com/microsoft/MixedReality-SpectatorView.git sv`
-
->Note: If you are anticipating contributing to the MixedReality-SpectatorView project, you should fork your own version of the repository and add it as a submodule instead of the Microsoft repository. Your forked repository url will look something like this: `https://github.com/YourGitHubAliasHere/MixedReality-SpectatorView.git`.
-
-![Marker](doc/images/AddSubmodule.png)
-
-7. Change directories to the MixedReality-SpectatorView submodule.
-8. Choose the appropriate branch that you would like to use for the MixedReality-SpectatorView submodule. By default, the submodule will be directed at master, which may not be the most stable branch for consumption. To change branches run the following commands:
-
-    1. Change directories into the submodule.
-    2. Run `git fetch origin release/1.0.0-beta`
-    3. Run `git checkout release/1.0.0-beta`
-    4. Run `git branch` to make sure you are using the release/1.0.0-beta branch
-
-
-After running these git commands, you will have a local copy of the MixedReality-SpectatorView codebase. Next, you will need to follow the instructions in `Setup your local environment` to obtain external dependencies.
-
-### Setting up your local environment
-
-The MixedReality-SpectatorView repository uses Unity packages, git submodules and symbolic linked directories for obtaining and referencing external dependencies. Prior to opening any Unity projects, you will need to run a setup script.
-
-* The setup script will configure your git repository to use clrf line endings and support symbolic linked directories.
-* The setup script will obtain and update all git submodules declared in the MixedReality-SpectatorView repository.
-* The setup script will fix any symbolic linked directories in the MixedReality-SpectatorView repository.
-
-> Note: Not all submodules have the same MIT `LICENSE` as the MixedReality-SpectatorView repository. Submodules in this project currently include: [MixedRealityToolkit-Unity](https://github.com/microsoft/MixedRealityToolkit-Unity), [Azure-Spatial-Anchors-Samples](https://github.com/Azure/azure-spatial-anchors-samples) and [ARCore-Unity-SDK](https://github.com/google-ar/arcore-unity-sdk). You should view and accept the licenses in these projects before running the `tools/Scripts/SetupRepository.bat` script.
-
-Depending on what release you are using the correct setup script may vary. Choose the appropriate script below based on the git branch that you have checked out in your clone of the MixedReality-SpectatorView repository.
-
-1. Run `'tools/Scripts/SetupRepository.bat'` as an administrator on your PC (On Mac or Linux, you can run `'sh /tools/scripts/SetupRepository.sh'`). These scripts are located within your MixedReality-SpectatorView submodule.
-
-![Marker](doc/images/SetupRepo.png)
-
-### Samples
-
-After going through the setup steps in 'Obtaining the code' and 'Setting up your local environment', sample projects will be configured for use in your clone of the MixedReality-SpectatorView repository. It's easy to get started by building off one of the samples or by inspecting them to understand project setup. For more information, see [Samples](samples/README.md).
-
-### Adding references to your own project
-
-After obtaining a local clone of the MixedReality-SpectatorView repository and resolving its external dependencies (see above), the suggested mechanism for referencing the code is by adding symbolic linked directories to your Unity project's Assets folder. You can do this with the following:
-
-> Note: Symbolic linked directories should be setup as relative paths. Using relative paths should allow directories to resolve correctly regardless of where you or your team members clone your project repository in their local file systems. The instructions below demonstrate setting up symbolic linked directories based on the following paths:
->* **Project repository directory:** c:\Your\Unity\Project
->* **Project Assets directory:** c:\Your\Unity\Project\Assets
->* **MixedReality-SpectatorView submodule directory:** c:\Your\Unity\Project\sv
-
-1. Close any instances of Unity.
-2. Open an administrator command window.
-3. Run `tools\Scripts\AddDependencies.bat "Assets" "sv"` (These paths are the relative paths to your project Assets folder and your MixedReality-SpectatorView submodule from the root directory of your repository).  This script is located within your MixedReality-SpectatorView submodule.
-
-Now, when you reopen your project in Unity, folders should appear in your project's Assets folder.
-
-![Marker](doc/images/AddDependencies.png)
-
-### Sharing the project
-
-After adding the MixedReality-SpectatorView repository as a submodule, you can commit the symbolic linked directories and submodule meta files to your repository to share with your team. If a team member wants to then use this repository they should do the following:
-
-1. Clone the project repository.
-2. Run `tools\Scripts\SetupRepository.ps1` in the MixedReality-SpectatorView submodule.
-3. Run `tools\Scripts\FixSymbolicLinks.ps1` from the root directory of your project's repository.
-
-![Marker](doc/images/FixSymbolicLinks.png)
-
-### Basic Unity Setup
-
-Below are quick instructions for adding Spectator View to your project:
-
-1. Ensure you have all of the [Software & Hardware](doc/SpectatorView.Setup.md##Software%20%2026%20Hardware%20Requirements) required for building and using Spectator View.
-
-2. Go through the [Getting Started](#Getting%20Started) steps above to obtain and reference the MixedReality-SpectatorView codebase in your project.
-
-3. Add the `MixedReality.SpectatorView/SpectatorView/Prefabs/SpectatorView.prefab` to the primary scene that will run on your HoloLens device. This prefab contains the bulk of Spectator View code for synchronizing and aligning holograms across multiple devices.
-
-<<<<<<< HEAD
-4. Choose a [Spatial Alignment Strategy](src/SpectatorView.Unity/Assets/SpatialAlignment/README.md###Detailed%20Breakdown%20of%20Spatial%20Alignment%20Strategies) that will allow multiple devices to view holograms in the same location in the physical world. There are different mechanisms for achieving alignment, such as [Azure Spatial Anchors](https://azure.microsoft.com/en-us/services/spatial-anchors/) and marker detector based approaches. Not all approaches work for all devices, so you will need to pick the strategy that best addresses your needs.
-
-5. Add the [dependencies](doc/SpectatorView.Setup.md##Spatial%20Alignment%20Strategy%20Dependencies) required for your Spatial Alignment Strategy to your Unity project. This may involve updating git submodules, adding symbolic linked directories, and manually downloading and extracting zip files. With the end of this step, you will have all of the needed code from external projects included in your Unity project.
-
-6. Update your Unity project and player settings based on the [requirements](doc/SpectatorView.Setup.md###Spatial%20Alignment%20Strategy%20Dependencies) of your Spatial Alignment Strategy. This often involves adding preprocessor directives to different platform player settings to enable code paths specific to your desired Spatial Alignment Strategy.
-=======
-4. Choose a [Spatial Alignment Strategy](src/SpectatorView.Unity/Assets/SpatialAlignment/README.md###Detailed Breakdown of Spatial Alignment Strategies) that will allow multiple devices to view holograms in the same location in the physical world. There are different mechanisms for achieving alignment, such as [Azure Spatial Anchors](https://azure.microsoft.com/en-us/services/spatial-anchors/) and marker detector based approaches. Not all approaches work for all devices, so you will need to pick the strategy that best addresses your needs.
-
-5. Add the [dependencies](doc/SpectatorView.Setup.md##Spatial Alignment Strategy Dependencies) required for your Spatial Alignment Strategy to your Unity project. This may involve updating git submodules, adding symbolic linked directories, and manually downloading and extracting zip files. With the end of this step, you will have all of the needed code from external projects included in your Unity project.
-
-6. Update your Unity project and player settings based on the [requirements](doc/SpectatorView.Setup.md###Spatial Alignment Strategy Dependencies) of your Spatial Alignment Strategy. This often involves adding preprocessor directives to different platform player settings to enable code paths specific to your desired Spatial Alignment Strategy.
->>>>>>> 0b96cacc
-
-7. Generate and check-in Asset Caches to your project repository. These Asset Caches act as GameObject registries and will allow different devices running your application to understand what Unity GameObjects are being created, destroyed and updated throughout the application life cycle. To generate these asset caches, run [Spectator View -> Update All Asset Caches](doc/SpectatorView.Setup.md####Before%20Building) in the Unity Editor toolbar.
-
-8. Build & Deploy your primary scene to the HoloLens device.
-
-9. Open the example spectating scene appropriate for your mobile device type. This should either be `SpectatorView.Android.unity` or `SpectatorView.iOS.unity`.
-
-<<<<<<< HEAD
-10. Build & Deploy your spectating scene onto your mobile device. Platform specific build instructions can be found [here for Android](doc/SpectatorView.Setup.md###Android) and [here for iOS](doc/SpectatorView.Setup.md###iOS).
-=======
-10. Build & Deploy your spectating scene onto your mobile device. Platform specific build instructions can be found [here for Android](doc/SpectatorView.Setup.md### Android) and [here for iOS](doc/SpectatorView.Setup.md###iOS).
->>>>>>> 0b96cacc
-
-### Detailed Unity Setup
-For more information on setting up a Spectator View project, see the following pages:
-
-* [Spectating with an Android or iOS device](doc/SpectatorView.Setup.md)
-* [Spectating with a video camera](doc/SpectatorView.Setup.VideoCamera.md)
-
-## Architecture
-
-For more information on Spectator View's architecture, see [here](doc/SpectatorView.Architecture.md).
-
-## Debugging
-
-For more information on debugging Spectator View, see [here](doc/SpectatorView.Debugging.md)
-
-## Filing feedback
-
-The easiest way to file feedback is by [opening an issue](https://github.com/microsoft/MixedReality-SpectatorView/issues). When filing feedback, please include the following information (when applicable):
-
-1) Whether you're using a HoloLens or HoloLens 2 device
-2) Development PC Windows Version
-3) Unity Version
-4) Whether you are building with .Net, Mono or il2cpp in Unity
-5) Visual Studio Version
-6) Windows SDK Version
-7) iOS device type/iOS Version
-8) Mac OS Version
-9) Android device type/Android OS Version
-10) Android Studio Version
-
-In addition to opening issues, Spectator View contributors are active on [Stack Overflow](https://stackoverflow.com/). Use the [MRTK tag](https://stackoverflow.com/questions/tagged/mrtk) when asking Spectator View related questions.
-
-## Contributing
-
-This project welcomes contributions and suggestions.  Most contributions require you to agree to a
-Contributor License Agreement (CLA) declaring that you have the right to, and actually do, grant us
-the rights to use your contribution. For details, visit <https://cla.microsoft.com>.
-
-When you submit a pull request, a CLA-bot will automatically determine whether you need to provide
-a CLA and decorate the PR appropriately (e.g., label, comment). Simply follow the instructions
-provided by the bot. You will only need to do this once across all repos using our CLA.
-
-This project has adopted the [Microsoft Open Source Code of Conduct](https://opensource.microsoft.com/codeofconduct/).
-For more information see the [Code of Conduct FAQ](https://opensource.microsoft.com/codeofconduct/faq/) or
-contact [opencode@microsoft.com](mailto:opencode@microsoft.com) with any additional questions or comments.
+# Spectator View
+
+Spectator View is an augmented reality product that enables viewing HoloLens experiences from secondary devices. Spectator View has multiple configurations and supports a variety of scenarios from filming quick prototypes to producing keynote demos.
+
+## Getting Started
+
+### Obtaining the code
+
+**Currently, the supported process for obtaining and consuming Spectator View code is by adding the repository as a submodule to your project** Downloading source code from the releases tab is possible, but helper scripts and sample projects may break if you choose not to reference the codebase as a submodule. Steps for cloning and using the git repository are as follows:
+
+1. Download [git](https://git-scm.com/downloads)
+2. Setup a repository for your project. For more information on how to setup a repository, see [here](https://help.github.com/en/articles/create-a-repo).
+3. Open an administrator command window.
+4. Clone your project's repository.
+
+![Marker](doc/images/CloneRepo.png)
+
+5. Change directories to that of your project's repository.
+6. Add the MixedReality-SpectatorView codebase as a submodule for your project by running `git submodule add https://github.com/microsoft/MixedReality-SpectatorView.git sv`
+
+>Note: If you are anticipating contributing to the MixedReality-SpectatorView project, you should fork your own version of the repository and add it as a submodule instead of the Microsoft repository. Your forked repository url will look something like this: `https://github.com/YourGitHubAliasHere/MixedReality-SpectatorView.git`.
+
+![Marker](doc/images/AddSubmodule.png)
+
+7. Change directories to the MixedReality-SpectatorView submodule.
+8. Choose the appropriate branch that you would like to use for the MixedReality-SpectatorView submodule. By default, the submodule will be directed at master, which may not be the most stable branch for consumption. To change branches run the following commands:
+
+    1. Change directories into the submodule.
+    2. Run `git fetch origin release/1.0.0-beta`
+    3. Run `git checkout release/1.0.0-beta`
+    4. Run `git branch` to make sure you are using the release/1.0.0-beta branch
+
+
+After running these git commands, you will have a local copy of the MixedReality-SpectatorView codebase. Next, you will need to follow the instructions in `Setup your local environment` to obtain external dependencies.
+
+### Setting up your local environment
+
+The MixedReality-SpectatorView repository uses Unity packages, git submodules and symbolic linked directories for obtaining and referencing external dependencies. Prior to opening any Unity projects, you will need to run a setup script.
+
+* The setup script will configure your git repository to use clrf line endings and support symbolic linked directories.
+* The setup script will obtain and update all git submodules declared in the MixedReality-SpectatorView repository.
+* The setup script will fix any symbolic linked directories in the MixedReality-SpectatorView repository.
+
+> Note: Not all submodules have the same MIT `LICENSE` as the MixedReality-SpectatorView repository. Submodules in this project currently include: [MixedRealityToolkit-Unity](https://github.com/microsoft/MixedRealityToolkit-Unity), [Azure-Spatial-Anchors-Samples](https://github.com/Azure/azure-spatial-anchors-samples) and [ARCore-Unity-SDK](https://github.com/google-ar/arcore-unity-sdk). You should view and accept the licenses in these projects before running the `tools/Scripts/SetupRepository.bat` script.
+
+Depending on what release you are using the correct setup script may vary. Choose the appropriate script below based on the git branch that you have checked out in your clone of the MixedReality-SpectatorView repository.
+
+1. Run `'tools/Scripts/SetupRepository.bat'` as an administrator on your PC (On Mac or Linux, you can run `'sh /tools/scripts/SetupRepository.sh'`). These scripts are located within your MixedReality-SpectatorView submodule.
+
+![Marker](doc/images/SetupRepo.png)
+
+### Samples
+
+After going through the setup steps in 'Obtaining the code' and 'Setting up your local environment', sample projects will be configured for use in your clone of the MixedReality-SpectatorView repository. It's easy to get started by building off one of the samples or by inspecting them to understand project setup. For more information, see [Samples](samples/README.md).
+
+### Adding references to your own project
+
+After obtaining a local clone of the MixedReality-SpectatorView repository and resolving its external dependencies (see above), the suggested mechanism for referencing the code is by adding symbolic linked directories to your Unity project's Assets folder. You can do this with the following:
+
+> Note: Symbolic linked directories should be setup as relative paths. Using relative paths should allow directories to resolve correctly regardless of where you or your team members clone your project repository in their local file systems. The instructions below demonstrate setting up symbolic linked directories based on the following paths:
+>* **Project repository directory:** c:\Your\Unity\Project
+>* **Project Assets directory:** c:\Your\Unity\Project\Assets
+>* **MixedReality-SpectatorView submodule directory:** c:\Your\Unity\Project\sv
+
+1. Close any instances of Unity.
+2. Open an administrator command window.
+3. Run `tools\Scripts\AddDependencies.bat "Assets" "sv"` (These paths are the relative paths to your project Assets folder and your MixedReality-SpectatorView submodule from the root directory of your repository).  This script is located within your MixedReality-SpectatorView submodule.
+
+Now, when you reopen your project in Unity, folders should appear in your project's Assets folder.
+
+![Marker](doc/images/AddDependencies.png)
+
+### Sharing the project
+
+After adding the MixedReality-SpectatorView repository as a submodule, you can commit the symbolic linked directories and submodule meta files to your repository to share with your team. If a team member wants to then use this repository they should do the following:
+
+1. Clone the project repository.
+2. Run `tools\Scripts\SetupRepository.ps1` in the MixedReality-SpectatorView submodule.
+3. Run `tools\Scripts\FixSymbolicLinks.ps1` from the root directory of your project's repository.
+
+![Marker](doc/images/FixSymbolicLinks.png)
+
+### Basic Unity Setup
+
+Below are quick instructions for adding Spectator View to your project:
+
+1. Ensure you have all of the [Software & Hardware](doc/SpectatorView.Setup.md##Software%20%2026%20Hardware%20Requirements) required for building and using Spectator View.
+
+2. Go through the [Getting Started](#Getting%20Started) steps above to obtain and reference the MixedReality-SpectatorView codebase in your project.
+
+3. Add the `MixedReality.SpectatorView/SpectatorView/Prefabs/SpectatorView.prefab` to the primary scene that will run on your HoloLens device. This prefab contains the bulk of Spectator View code for synchronizing and aligning holograms across multiple devices.
+
+4. Choose a [Spatial Alignment Strategy](src/SpectatorView.Unity/Assets/SpatialAlignment/README.md###Detailed%20Breakdown%20of%20Spatial%20Alignment%20Strategies) that will allow multiple devices to view holograms in the same location in the physical world. There are different mechanisms for achieving alignment, such as [Azure Spatial Anchors](https://azure.microsoft.com/en-us/services/spatial-anchors/) and marker detector based approaches. Not all approaches work for all devices, so you will need to pick the strategy that best addresses your needs.
+
+5. Add the [dependencies](doc/SpectatorView.Setup.md##Spatial%20Alignment%20Strategy%20Dependencies) required for your Spatial Alignment Strategy to your Unity project. This may involve updating git submodules, adding symbolic linked directories, and manually downloading and extracting zip files. With the end of this step, you will have all of the needed code from external projects included in your Unity project.
+
+6. Update your Unity project and player settings based on the [requirements](doc/SpectatorView.Setup.md###Spatial%20Alignment%20Strategy%20Dependencies) of your Spatial Alignment Strategy. This often involves adding preprocessor directives to different platform player settings to enable code paths specific to your desired Spatial Alignment Strategy.
+
+7. Generate and check-in Asset Caches to your project repository. These Asset Caches act as GameObject registries and will allow different devices running your application to understand what Unity GameObjects are being created, destroyed and updated throughout the application life cycle. To generate these asset caches, run [Spectator View -> Update All Asset Caches](doc/SpectatorView.Setup.md####Before%20Building) in the Unity Editor toolbar.
+
+8. Build & Deploy your primary scene to the HoloLens device.
+
+9. Open the example spectating scene appropriate for your mobile device type. This should either be `SpectatorView.Android.unity` or `SpectatorView.iOS.unity`.
+
+10. Build & Deploy your spectating scene onto your mobile device. Platform specific build instructions can be found [here for Android](doc/SpectatorView.Setup.md###Android) and [here for iOS](doc/SpectatorView.Setup.md###iOS).
+
+### Detailed Unity Setup
+For more information on setting up a Spectator View project, see the following pages:
+
+* [Spectating with an Android or iOS device](doc/SpectatorView.Setup.md)
+* [Spectating with a video camera](doc/SpectatorView.Setup.VideoCamera.md)
+
+## Architecture
+
+For more information on Spectator View's architecture, see [here](doc/SpectatorView.Architecture.md).
+
+## Debugging
+
+For more information on debugging Spectator View, see [here](doc/SpectatorView.Debugging.md)
+
+## Filing feedback
+
+The easiest way to file feedback is by [opening an issue](https://github.com/microsoft/MixedReality-SpectatorView/issues). When filing feedback, please include the following information (when applicable):
+
+1) Whether you're using a HoloLens or HoloLens 2 device
+2) Development PC Windows Version
+3) Unity Version
+4) Whether you are building with .Net, Mono or il2cpp in Unity
+5) Visual Studio Version
+6) Windows SDK Version
+7) iOS device type/iOS Version
+8) Mac OS Version
+9) Android device type/Android OS Version
+10) Android Studio Version
+
+In addition to opening issues, Spectator View contributors are active on [Stack Overflow](https://stackoverflow.com/). Use the [MRTK tag](https://stackoverflow.com/questions/tagged/mrtk) when asking Spectator View related questions.
+
+## Contributing
+
+This project welcomes contributions and suggestions.  Most contributions require you to agree to a
+Contributor License Agreement (CLA) declaring that you have the right to, and actually do, grant us
+the rights to use your contribution. For details, visit <https://cla.microsoft.com>.
+
+When you submit a pull request, a CLA-bot will automatically determine whether you need to provide
+a CLA and decorate the PR appropriately (e.g., label, comment). Simply follow the instructions
+provided by the bot. You will only need to do this once across all repos using our CLA.
+
+This project has adopted the [Microsoft Open Source Code of Conduct](https://opensource.microsoft.com/codeofconduct/).
+For more information see the [Code of Conduct FAQ](https://opensource.microsoft.com/codeofconduct/faq/) or
+contact [opencode@microsoft.com](mailto:opencode@microsoft.com) with any additional questions or comments.