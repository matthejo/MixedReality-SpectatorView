--- conflicted
+++ resolved
@@ -1,117 +1,103 @@
-# Spectating with an Android or iOS Device Setup
-
-## Software & Hardware Requirements
-
-### HoloLens 2 & HoloLens Requirements
-
-1. Windows PC
-2. HoloLens 2 or HoloLens
-3. [Visual Studio 2017](https://visualstudio.microsoft.com/vs/) installed on the PC
-4. [Unity](https://unity3d.com/get-unity/download) installed on the PC
-
-### Android Requirements
-
-1. Windows PC
-2. Android Device that supports [AR Core](https://developers.google.com/ar/discover/supported-devices)
-3. [Android Studio](https://developer.android.com/studio)
-4. Obtain [ARCore v1.7.0](https://github.com/google-ar/arcore-unity-sdk/releases/tag/v1.7.0) (Note: only v1.7.0 has been tested, use other versions at your own risk). This can be achieved through running the [ResetSamples](../tools/Scripts/ResetSamples.bat) script or by manually copying assets content into the [ARCore-Unity-SDK folder](../external/ARCore-Unity-SDK).
->Note: ARCore does not share MixedReality-SpectatorView's MIT license. For more information on ARCore licensing, see [here](https://github.com/google-ar/arcore-unity-sdk/blob/master/LICENSE).
-
-<<<<<<< HEAD
-### iOS Requirements
-
-=======
-### iOS
->Note: ARKit contains some scripts that will generate build failures for HoloLens builds. You will only need to obtain the ARKit Unity Plugin described below on your mac device.
->>>>>>> a940389e
-1. Mac
-2. ARM64 iOS Device that supports [AR Kit](https://developer.apple.com/library/archive/documentation/DeviceInformation/Reference/iOSDeviceCompatibility/DeviceCompatibilityMatrix/DeviceCompatibilityMatrix.html)
-3. [Unity](https://unity3d.com/get-unity/download) installed on the Mac
-4. [XCode](https://developer.apple.com/xcode/) installed on the Mac
-5. Obtain an [apple developer license](https://developer.apple.com/programs/enroll/)
-6. Obtain [Unity's ARKit Plugin](https://bitbucket.org/Unity-Technologies/unity-arkit-plugin/src/default/) and place it within the [ARKit-Unity-Plugin folder](../external/ARKit-Unity-Plugin).
->Note: Unity's ARKit Plugin has two licenses, one of which is not a MIT license. For more information on ARKit licensing, see [here](https://bitbucket.org/Unity-Technologies/unity-arkit-plugin/src/default/LICENSES/).
-
-## Other Dependencies
-
-Not all spatial alignment strategies support all platforms. See the chart below to determine which strategy best addresses your intended user scenarios.
-
-| Platform  Support      | HoloLens 2 | HoloLens 1 | Android | iOS |
-|:----------------------:|:----------:|:----------:|:-------:|:---:|
-| Azure Spatial Anchors  | x          | x          | x       | x   |
-| QR Code Detection      | x          |            | x       | x   |
-| ArUco Marker Detection |            | x          | x       | x   |
-
-### Azure Spatial Anchors
-
-1. Setup an [Azure Spatial Anchors account](https://docs.microsoft.com/en-us/azure/spatial-anchors/quickstarts/get-started-unity-hololens) and obtain the Account Domain, Account ID and the Primary Key.
-2. Obtain [AzureSpatialAnchors v1.1.1](https://github.com/Azure/azure-spatial-anchors-samples/releases/tag/v1.1.1). This can be achieved through running the [ResetSamples](../tools/Scripts/ResetSamples.bat) script or by manually copying assets content into the [Azure-Spatial-Anchors-Samples folder](../external/Azure-Spatial-Anchors-Samples).
-3. In the Android, iOS and WSA unity player settings, add the **SPATIALALIGNMENT_ASA** preprocessor directive. (This is located via Build Settings -> Player Settings -> Other Settings -> 'Scripting Defined Symbols')
-4. When in Unity preparing to build your application, set the Account Domain, Account Id and Account Key for the Spatial Anchors Localizer using values you obtained creating an azure spatial anchors account above. These values are set in the SpatialAnchorsCoordinateLocalizationInitializer MonoBehaviour defined, which will exist for the Android and iOS experiences.
-
-### QR Code Detection
-<<<<<<< HEAD
-
-1. Obtain the [MixedReality QR Code Plugin](https://github.com/dorreneb/mixed-reality/releases) and include the associated dll's in your Unity project.
-2. In the WSA unity player settings, add the **QRCODESTRACKER_BINARY_AVAILABLE** preprocessor directive. (This is located via Build Settings -> Player Settings -> Other Settings -> 'Scripting Defined Symbols')
-
-### ArUco Marker Detection
-=======
-1. Obtain the [MixedReality QR Code Plugin](https://github.com/dorreneb/mixed-reality/releases) and include the associated dll's into the [MixedReality-QRCodePlugin folder](../external/MixedReality-QRCodePlugin).
-2. In the WSA unity player settings, add the **QRCODESTRACKER_BINARY_AVAILABLE** preprocessor directive. (This is located via Build Settings -> Player Settings -> Other Settings -> 'Scripting Defined Symbols')
-
-### ArUco Marker Detection
-1. Build a x86 Release version of [SpectatorView.OpenCV.dll](SpectatorView.Native.md) and include the associated dll's in your Unity project. Addint the plugins to your Unity project can be achieved by running the [CopyPluginsToUnity](../tools/Scripts/CopyPluginsToUnity.bat) script.
->Note: No arm version of SpectatorView.OpenCV.dll exists, which will cause build errors for HoloLens 2 devices if these dlls are kept in the project when building for HoloLens 2. It is suggested to delete any SpectatorView.Native directories in the Assets folder when building for HoloLens 2 (This will have been created by the above CopyPluginsToUnity script). When building for HoloLens 1 or running DSLR camera experiences, recopy these dll's to the project.
->>>>>>> a940389e
-
-1. Build [SpectatorView.OpenCV.dll](../src/SpectatorView.Native/README.md##%20Building%20DLLs) and include the associated dll's in your Unity project.
-
-## Building
-
-### Before building
-
-1. Obtain your HoloLens's ip address from the settings menu via Settings -> Network & Internet -> Wi-Fi -> Hardware Properties.
-2. Add any of the preprocessor directives or unity packages described above to your clone of the codebase.
-3. In your Unity project, call Spectator View -> Update All Asset Caches to prepare content for state synchronization. Commit the updated Generated.StateSynchronization.AssetCaches folder content to your project to share across development devices.
-
-> NOTE: **Asset Caches need to be updated on one development machine and shared across development machines**. Asset Caches aren't currently created in a deterministic manner and can't be recreated in new development environments. The easiest way to share this with a team is to commit changes to the Generated.StateSynchronization.AssetCaches folder that will appear in the Unity project's Assets directory. For more information on Asset Caches see [SpectatorView.StateSynchronization](../src/SpectatorView.Unity/Assets/SpectatorView/Scripts/StateSynchronization/README.md).
-
-### HoloLens 2 & HoloLens
-
-1. Make sure your Unity project contains the asset caches that were created in the 'Before building' steps.
-2. Add the [SpectatorView prefab](../src/SpectatorView.Unity/Assets/SpectatorView/Prefabs/SpectatorView.prefab) that reflects the correct spatial alignment strategy to the scene you intend to run on the HoloLens device.
-3. Add a GameObjectHierarchyBroadcaster to the root game object of the content you want synchronized.
-4. Press the 'HoloLens' button on the [Platform Switcher](../src/SpectatorView.Unity/Assets/SpectatorView.Editor/Scripts/PlatformSwitcherEditor.cs) attached to Spectator View in the unity inspector (This should configure the correct build settings and app capabilities).
-5. Build and deploy the application to your HoloLens device.
-
-### Android
-
-1. Make sure your Unity project contains the asset caches that were created in the 'Before building' steps.
-2. Import [ARCore v1.7.0](https://github.com/google-ar/arcore-unity-sdk/releases/tag/v1.7.0).
-3. Open the [SpectatorView.Android unity scene](../src/SpectatorView.Unity/Assets/SpectatorView/Scenes/SpectatorView.Android.unity) that reflects the correct spatial alignment strategy in your unity project.
-4. Set the 'User Ip Address' in the Spectator View script to the ip address of your HoloLens device.
-5. Press the 'Android' button on the [Platform Switcher](../src/SpectatorView.Unity/Assets/SpectatorView.Editor/Scripts/PlatformSwitcherEditor.cs) attached to Spectator View in the unity inspector (This should configure the correct build settings and app capabilities).
-6. Check 'ARCore Supported' under Build Settings -> Player Settings -> Android -> XR Settings
-7. Export the project to android studio.
-8. Update the AndroidManifest.xml in android studio to use the ScreenRecorderActivity class compared to the UnityPlayerActivity as the application activity.
-9. Build and deploy the application through android studio to your desired device.
-
-### iOS
-
-> Note: Building iOS applications requires a mac.
-
-1. Make sure your Unity project contains the asset caches that were created in the 'Before building' steps. Asset caches can't be recreated in new development environments, so the asset caches created on the PC need to be checked in or copied over to your mac development environment.
-2. Import [Unity's ARKit Plugin](https://bitbucket.org/Unity-Technologies/unity-arkit-plugin/src/default/).
-3. Open the [SpectatorView.iOS unity scene](../src/SpectatorView.Unity/Assets/SpectatorView/Scenes/SpectatorView.iOS.unity) that reflects the correct spatial alignment strategy in your unity project.
-4. Set the 'User Ip Address' in the Spectator View script to the ip address of your HoloLens device.
-5. Press the 'iOS' button on the [Platform Switcher](../src/SpectatorView.Unity/Assets/SpectatorView.Editor/Scripts/PlatformSwitcherEditor.cs) attached to Spectator View in the unity inspector (This should configure the correct build settings and app capabilities).
-6. Export the iOS project to a XCode solution.
-7. Configure the [signing certificate](https://developer.apple.com/support/code-signing/) for your Unity generated project in XCode to reflect your developer account.
-8. Build and deploy the application through XCode to your desired device.
-
-## Spectation Scenes
-
-* HoloLens: [SpectatorView.HoloLens](../src/SpectatorView.Unity/Assets/SpectatorView/Scenes/SpectatorView.HoloLens.unity)
-* Android: [SpectatorView.Android](../src/SpectatorView.Unity/Assets/SpectatorView/Scenes/SpectatorView.Android.unity)
-* iOS: [SpectatorView.iOS](../src/SpectatorView.Unity/Assets/SpectatorView/Scenes/SpectatorView.iOS.unity)
+# Spectating with an Android or iOS Device Setup
+
+## Software & Hardware Requirements
+
+### HoloLens 2 & HoloLens Requirements
+
+1. Windows PC
+2. HoloLens 2 or HoloLens
+3. [Visual Studio 2017](https://visualstudio.microsoft.com/vs/) installed on the PC
+4. [Unity](https://unity3d.com/get-unity/download) installed on the PC
+
+### Android Requirements
+
+1. Windows PC
+2. Android Device that supports [AR Core](https://developers.google.com/ar/discover/supported-devices)
+3. [Android Studio](https://developer.android.com/studio)
+4. Obtain [ARCore v1.7.0](https://github.com/google-ar/arcore-unity-sdk/releases/tag/v1.7.0) (Note: only v1.7.0 has been tested, use other versions at your own risk). This can be achieved through running the [ResetSamples](../tools/Scripts/ResetSamples.bat) script or by manually copying assets content into the [ARCore-Unity-SDK folder](../external/ARCore-Unity-SDK).
+>Note: ARCore does not share MixedReality-SpectatorView's MIT license. For more information on ARCore licensing, see [here](https://github.com/google-ar/arcore-unity-sdk/blob/master/LICENSE).
+
+### iOS
+
+>Note: ARKit contains some scripts that will generate build failures for HoloLens builds. You will only need to obtain the ARKit Unity Plugin described below on your mac device.
+1. Mac
+2. ARM64 iOS Device that supports [AR Kit](https://developer.apple.com/library/archive/documentation/DeviceInformation/Reference/iOSDeviceCompatibility/DeviceCompatibilityMatrix/DeviceCompatibilityMatrix.html)
+3. [Unity](https://unity3d.com/get-unity/download) installed on the Mac
+4. [XCode](https://developer.apple.com/xcode/) installed on the Mac
+5. Obtain an [apple developer license](https://developer.apple.com/programs/enroll/)
+6. Obtain [Unity's ARKit Plugin](https://bitbucket.org/Unity-Technologies/unity-arkit-plugin/src/default/) and place it within the [ARKit-Unity-Plugin folder](../external/ARKit-Unity-Plugin).
+>Note: Unity's ARKit Plugin has two licenses, one of which is not a MIT license. For more information on ARKit licensing, see [here](https://bitbucket.org/Unity-Technologies/unity-arkit-plugin/src/default/LICENSES/).
+
+## Other Dependencies
+
+Not all spatial alignment strategies support all platforms. See the chart below to determine which strategy best addresses your intended user scenarios.
+
+| Platform  Support      | HoloLens 2 | HoloLens 1 | Android | iOS |
+|:----------------------:|:----------:|:----------:|:-------:|:---:|
+| Azure Spatial Anchors  | x          | x          | x       | x   |
+| QR Code Detection      | x          |            | x       | x   |
+| ArUco Marker Detection |            | x          | x       | x   |
+
+### Azure Spatial Anchors
+
+1. Setup an [Azure Spatial Anchors account](https://docs.microsoft.com/en-us/azure/spatial-anchors/quickstarts/get-started-unity-hololens) and obtain the Account Domain, Account ID and the Primary Key.
+2. Obtain [AzureSpatialAnchors v1.1.1](https://github.com/Azure/azure-spatial-anchors-samples/releases/tag/v1.1.1). This can be achieved through running the [ResetSamples](../tools/Scripts/ResetSamples.bat) script or by manually copying assets content into the [Azure-Spatial-Anchors-Samples folder](../external/Azure-Spatial-Anchors-Samples).
+3. In the Android, iOS and WSA unity player settings, add the **SPATIALALIGNMENT_ASA** preprocessor directive. (This is located via Build Settings -> Player Settings -> Other Settings -> 'Scripting Defined Symbols')
+4. When in Unity preparing to build your application, set the Account Domain, Account Id and Account Key for the Spatial Anchors Localizer using values you obtained creating an azure spatial anchors account above. These values are set in the SpatialAnchorsCoordinateLocalizationInitializer MonoBehaviour defined, which will exist for the Android and iOS experiences.
+
+### QR Code Detection
+
+1. Obtain the [MixedReality QR Code Plugin](https://github.com/dorreneb/mixed-reality/releases) and include the associated dll's into the [MixedReality-QRCodePlugin folder](../external/MixedReality-QRCodePlugin).
+2. In the WSA unity player settings, add the **QRCODESTRACKER_BINARY_AVAILABLE** preprocessor directive. (This is located via Build Settings -> Player Settings -> Other Settings -> 'Scripting Defined Symbols')
+
+### ArUco Marker Detection
+
+1. Build a x86 Release version of [SpectatorView.OpenCV.dll](SpectatorView.Native.md) and include the associated dll's in your Unity project. Addint the plugins to your Unity project can be achieved by running the [CopyPluginsToUnity](../tools/Scripts/CopyPluginsToUnity.bat) script.
+>Note: No arm version of SpectatorView.OpenCV.dll exists, which will cause build errors for HoloLens 2 devices if these dlls are kept in the project when building for HoloLens 2. It is suggested to delete any SpectatorView.Native directories in the Assets folder when building for HoloLens 2 (This will have been created by the above CopyPluginsToUnity script). When building for HoloLens 1 or running DSLR camera experiences, recopy these dll's to the project.
+
+### Before building
+
+1. Obtain your HoloLens's ip address from the settings menu via Settings -> Network & Internet -> Wi-Fi -> Hardware Properties.
+2. Add any of the preprocessor directives or unity packages described above to your clone of the codebase.
+3. In your Unity project, call Spectator View -> Update All Asset Caches to prepare content for state synchronization. Commit the updated Generated.StateSynchronization.AssetCaches folder content to your project to share across development devices.
+
+> NOTE: **Asset Caches need to be updated on one development machine and shared across development machines**. Asset Caches aren't currently created in a deterministic manner and can't be recreated in new development environments. The easiest way to share this with a team is to commit changes to the Generated.StateSynchronization.AssetCaches folder that will appear in the Unity project's Assets directory. For more information on Asset Caches see [SpectatorView.StateSynchronization](../src/SpectatorView.Unity/Assets/SpectatorView/Scripts/StateSynchronization/README.md).
+
+### HoloLens 2 & HoloLens
+
+1. Make sure your Unity project contains the asset caches that were created in the 'Before building' steps.
+2. Add the [SpectatorView prefab](../src/SpectatorView.Unity/Assets/SpectatorView/Prefabs/SpectatorView.prefab) that reflects the correct spatial alignment strategy to the scene you intend to run on the HoloLens device.
+3. Add a GameObjectHierarchyBroadcaster to the root game object of the content you want synchronized.
+4. Press the 'HoloLens' button on the [Platform Switcher](../src/SpectatorView.Unity/Assets/SpectatorView.Editor/Scripts/PlatformSwitcherEditor.cs) attached to Spectator View in the unity inspector (This should configure the correct build settings and app capabilities).
+5. Build and deploy the application to your HoloLens device.
+
+### Android
+
+1. Make sure your Unity project contains the asset caches that were created in the 'Before building' steps.
+2. Import [ARCore v1.7.0](https://github.com/google-ar/arcore-unity-sdk/releases/tag/v1.7.0).
+3. Open the [SpectatorView.Android unity scene](../src/SpectatorView.Unity/Assets/SpectatorView/Scenes/SpectatorView.Android.unity) that reflects the correct spatial alignment strategy in your unity project.
+4. Set the 'User Ip Address' in the Spectator View script to the ip address of your HoloLens device.
+5. Press the 'Android' button on the [Platform Switcher](../src/SpectatorView.Unity/Assets/SpectatorView.Editor/Scripts/PlatformSwitcherEditor.cs) attached to Spectator View in the unity inspector (This should configure the correct build settings and app capabilities).
+6. Check 'ARCore Supported' under Build Settings -> Player Settings -> Android -> XR Settings
+7. Export the project to android studio.
+8. Update the AndroidManifest.xml in android studio to use the ScreenRecorderActivity class compared to the UnityPlayerActivity as the application activity.
+9. Build and deploy the application through android studio to your desired device.
+
+### iOS
+
+> Note: Building iOS applications requires a mac.
+
+1. Make sure your Unity project contains the asset caches that were created in the 'Before building' steps. Asset caches can't be recreated in new development environments, so the asset caches created on the PC need to be checked in or copied over to your mac development environment.
+2. Import [Unity's ARKit Plugin](https://bitbucket.org/Unity-Technologies/unity-arkit-plugin/src/default/).
+3. Open the [SpectatorView.iOS unity scene](../src/SpectatorView.Unity/Assets/SpectatorView/Scenes/SpectatorView.iOS.unity) that reflects the correct spatial alignment strategy in your unity project.
+4. Set the 'User Ip Address' in the Spectator View script to the ip address of your HoloLens device.
+5. Press the 'iOS' button on the [Platform Switcher](../src/SpectatorView.Unity/Assets/SpectatorView.Editor/Scripts/PlatformSwitcherEditor.cs) attached to Spectator View in the unity inspector (This should configure the correct build settings and app capabilities).
+6. Export the iOS project to a XCode solution.
+7. Configure the [signing certificate](https://developer.apple.com/support/code-signing/) for your Unity generated project in XCode to reflect your developer account.
+8. Build and deploy the application through XCode to your desired device.
+
+## Spectation Scenes
+
+* HoloLens: [SpectatorView.HoloLens](../src/SpectatorView.Unity/Assets/SpectatorView/Scenes/SpectatorView.HoloLens.unity)
+* Android: [SpectatorView.Android](../src/SpectatorView.Unity/Assets/SpectatorView/Scenes/SpectatorView.Android.unity)
+* iOS: [SpectatorView.iOS](../src/SpectatorView.Unity/Assets/SpectatorView/Scenes/SpectatorView.iOS.unity)